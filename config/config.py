--- conflicted
+++ resolved
@@ -74,8 +74,6 @@
 
     # Logo information 
     LOGO_INFO_OUTPUT_PATH                 = './data/logo_identification_result/output_with_logo_info_and_uploads.json'
-<<<<<<< HEAD
-=======
     
     # FAST-API
     TEXT_GENERATION_API                   = "http://192.168.68.148:8000/generate_text"
@@ -84,7 +82,6 @@
     # RESPONSES PATH
     LLM_RESPONSE_JSON_FILE_PATH           = ".data/llm_response.json"
     IMAGE_RESPONSE_JSON_FILE_PATH         = ".data/image_response.json"
->>>>>>> 1ea04380
 
     @staticmethod
     def setup_directories():
