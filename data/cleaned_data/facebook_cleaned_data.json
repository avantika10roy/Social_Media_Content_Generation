[
    {
        "image_paths":[
            ".\/data\/cleaned_data\/facebook_cleaned_images\/image_427.jpg",
            ".\/data\/cleaned_data\/facebook_cleaned_images\/image_428.jpg"
        ],
        "emoji":[

        ],
        "hashtags":[
            "#CopingUp",
            "#StressManagement",
            "#Covid19",
            "#DailyPractice",
            "#ItobuzTechnologies"
        ],
        "post_heading":"A stress management guide with practical skills to help cope with stress during COVID-19.",
        "post_content":"A few minutes daily to practice self-help techniques.",
        "platform":"facebook"
    },
    {
        "image_paths":[
            ".\/data\/cleaned_data\/facebook_cleaned_images\/image_325.jpg",
            ".\/data\/cleaned_data\/facebook_cleaned_images\/image_326.jpg",
            ".\/data\/cleaned_data\/facebook_cleaned_images\/image_327.jpg",
            ".\/data\/cleaned_data\/facebook_cleaned_images\/image_328.jpg",
            ".\/data\/cleaned_data\/facebook_cleaned_images\/image_329.jpg"
        ],
        "emoji":[

        ],
        "hashtags":[
            "#AppDevelopment",
            "#appdevelopmenttips",
            "#appdevelopmentjourney"
        ],
        "post_heading":"App Development Tips or Best Practices 2023App development wisdom in one place!",
        "post_content":"From stunning UI\/UX to robust security and user feedback, these tips are your guide to success.",
        "platform":"facebook"
    },
    {
        "image_paths":[
            ".\/data\/cleaned_data\/facebook_cleaned_images\/image_113.jpg",
            ".\/data\/cleaned_data\/facebook_cleaned_images\/image_114.jpg",
            ".\/data\/cleaned_data\/facebook_cleaned_images\/image_115.jpg",
            ".\/data\/cleaned_data\/facebook_cleaned_images\/image_116.jpg",
            ".\/data\/cleaned_data\/facebook_cleaned_images\/image_117.jpg"
        ],
        "emoji":[

        ],
        "hashtags":[
            "#techvsnontech",
            "#techtrends",
            "#innovation",
            "#techeducation",
            "#funwithtech",
            "#techhumor",
            "#Itobuz"
        ],
        "post_heading":"Are you a tech-savvy individual who sometimes feels like you're speaking a different language?",
        "post_content":"Or perhaps you're a non-tech person who's constantly confused by all the jargon flying around. Either way, this presentation explores the dual meanings of common terms that can have vastly different interpretations for Techies and Non-Techies. Get ready to bridge the gap between the two worlds!",
        "platform":"facebook"
    },
    {
        "image_paths":[
            ".\/data\/cleaned_data\/facebook_cleaned_images\/image_83.jpg",
            ".\/data\/cleaned_data\/facebook_cleaned_images\/image_84.jpg",
            ".\/data\/cleaned_data\/facebook_cleaned_images\/image_85.jpg",
            ".\/data\/cleaned_data\/facebook_cleaned_images\/image_86.jpg",
            ".\/data\/cleaned_data\/facebook_cleaned_images\/image_87.jpg"
        ],
        "emoji":[

        ],
        "hashtags":[
            "#cybersecurity",
            "#dataprotection",
            "#infosec",
            "#cyberawareness",
            "#onlinesafety",
            "#securitybestpractices",
            "#protectyourdata",
            "#itobuztechnologies"
        ],
        "post_heading":"As we navigate the digital landscape of 2024, safeguarding your data and systems has never been more crucial.",
        "post_content":"Our comprehensive guide highlights the top cybersecurity practices you need to implement to stay protected",
        "platform":"facebook"
    },
    {
        "image_paths":[
            ".\/data\/cleaned_data\/facebook_cleaned_images\/image_88.jpg",
            ".\/data\/cleaned_data\/facebook_cleaned_images\/image_89.jpg",
            ".\/data\/cleaned_data\/facebook_cleaned_images\/image_90.jpg",
            ".\/data\/cleaned_data\/facebook_cleaned_images\/image_91.jpg",
            ".\/data\/cleaned_data\/facebook_cleaned_images\/image_92.jpg"
        ],
        "emoji":[
            "\ud83c\udf1f"
        ],
        "hashtags":[
            "#nodejs",
            "#webdevelopment",
            "#javascript",
            "#appdevelopment",
            "#scalableapps",
            "#backenddevelopment",
            "#techtips",
            "#softwareengineering",
            "#performanceoptimization",
            "#fullstackdevelopment",
            "#itobuztechnologies"
        ],
        "post_heading":"Boost Your Node.",
        "post_content":"js Game! Discover top strategies to make your Node.js apps scalable and high-performance. From event-driven architecture to effective caching and monitoring, these tips will help you optimize every aspect of your app. Get ready to elevate your development process!",
        "platform":"facebook"
    },
    {
        "image_paths":[
            ".\/data\/cleaned_data\/facebook_cleaned_images\/image_439.jpg",
            ".\/data\/cleaned_data\/facebook_cleaned_images\/image_440.jpg",
            ".\/data\/cleaned_data\/facebook_cleaned_images\/image_441.jpg",
            ".\/data\/cleaned_data\/facebook_cleaned_images\/image_442.jpg",
            ".\/data\/cleaned_data\/facebook_cleaned_images\/image_443.jpg"
        ],
        "emoji":[

        ],
        "hashtags":[
            "#SoftwareDevelopmentProject",
            "#BrainstromingProcess",
            "#Projectmanagement",
            "#ItobuzTechnologies"
        ],
        "post_heading":"Brainstorming is typically conducted in a facilitated session or workshop environment to stimulate creative thinking, to create novel or innovative solutions to a problem, and to introduce \"controlled chaos\" into the thought process.",
        "post_content":"It is the most widely used technique to cultivate ideas. The objective is quantity, not necessarily quality, and is based on the principle that \"many brains are often better than one.\"",
        "platform":"facebook"
    },
    {
        "image_paths":[
            ".\/data\/cleaned_data\/facebook_cleaned_images\/image_64.jpg",
            ".\/data\/cleaned_data\/facebook_cleaned_images\/image_65.jpg",
            ".\/data\/cleaned_data\/facebook_cleaned_images\/image_66.jpg",
            ".\/data\/cleaned_data\/facebook_cleaned_images\/image_67.jpg",
            ".\/data\/cleaned_data\/facebook_cleaned_images\/image_68.jpg"
        ],
        "emoji":[

        ],
        "hashtags":[
            "#devops",
            "#fasterreleases",
            "#betterteamwork",
            "#qualityassurance",
            "#scalability",
            "#continuousintegration",
            "#automation",
            "#devopslife",
            "#softwaredevelopment",
            "#cloudcomputing",
            "#devopscommunity",
            "#agiledevelopment",
            "#techinnovation",
            "#itobuztechnologies"
        ],
        "post_heading":"Curious about how DevOps can make a real difference?",
        "post_content":"It\u2019s all about faster releases, better teamwork, top-notch quality, and scaling effortlessly. Imagine quicker updates, smoother collaboration, fewer bugs, and systems that grow with you. DevOps is here to help you achieve just that! Let\u2019s chat about how DevOps can work for you. Reach out and let\u2019s make it happen!",
        "platform":"facebook"
    },
    {
        "image_paths":[
            ".\/data\/cleaned_data\/facebook_cleaned_images\/image_103.jpg",
            ".\/data\/cleaned_data\/facebook_cleaned_images\/image_104.jpg",
            ".\/data\/cleaned_data\/facebook_cleaned_images\/image_105.jpg",
            ".\/data\/cleaned_data\/facebook_cleaned_images\/image_106.jpg",
            ".\/data\/cleaned_data\/facebook_cleaned_images\/image_107.jpg"
        ],
        "emoji":[
<<<<<<< HEAD
            "\ud83d\ude80",
            "\ud83c\udf1f"
=======
            "\ud83c\udf1f",
            "\ud83d\ude80"
>>>>>>> 0e0a16da
        ],
        "hashtags":[
            "#CrossPlatform",
            "#AppDevelopment",
            "#iOS",
            "#Android",
            "#MobileApps",
            "#TechInnovation",
            "#AppStrategy",
            "#UserExperience",
            "#MobileDevelopment",
            "#AppDesign",
            "#Codebase",
            "#TechTrends",
            "#Itobuz"
        ],
        "post_heading":"Curious why cross-platform development could be a great fit for your app?",
        "post_content":"Imagine creating your app just once and having it work seamlessly on both iOS and Android. That\u2019s the beauty of using a single codebase! It means quicker launches, a consistent user experience across devices, and simpler updates. Plus, you\u2019ll reach a wider audience and make a bigger impact with less effort. Ready to simplify your app strategy and broaden your reach? Discover the benefits of cross-platform development today!",
        "platform":"facebook"
    },
    {
        "image_paths":[
            ".\/data\/cleaned_data\/facebook_cleaned_images\/image_406.jpg",
            ".\/data\/cleaned_data\/facebook_cleaned_images\/image_407.jpg",
            ".\/data\/cleaned_data\/facebook_cleaned_images\/image_408.jpg",
            ".\/data\/cleaned_data\/facebook_cleaned_images\/image_409.jpg"
        ],
        "emoji":[

        ],
        "hashtags":[
            "#customsoftwaredevelopment",
            "#customsoftwaresolutions",
            "#appdevelopmentagency",
            "#customappdevelopment",
            "#appdevelopment",
            "#customwebsitedevelopment",
            "#appdevelopmentagency",
            "#Itobuz"
        ],
        "post_heading":"Custom software development allows for greater flexibility and control over the development process, resulting in a tailored solution that meets specific business needs.",
        "post_content":"While zero code platforms offer pre-built modules, they may lack the customization required for complex projects.",
        "platform":"facebook"
    },
    {
        "image_paths":[
            ".\/data\/cleaned_data\/facebook_cleaned_images\/image_54.jpg",
            ".\/data\/cleaned_data\/facebook_cleaned_images\/image_55.jpg",
            ".\/data\/cleaned_data\/facebook_cleaned_images\/image_56.jpg",
            ".\/data\/cleaned_data\/facebook_cleaned_images\/image_57.jpg",
            ".\/data\/cleaned_data\/facebook_cleaned_images\/image_58.jpg"
        ],
        "emoji":[

        ],
        "hashtags":[
            "#ai",
            "#businessgrowth",
            "#aitechnology",
            "#digitaltransformation",
            "#futureofbusiness",
            "#customerexperience",
            "#efficiency",
            "#innovation",
            "#businessstrategy",
            "#technology",
            "#itobuztechnologies"
        ],
        "post_heading":"Discover how AI can transform your business!",
        "post_content":"From boosting efficiency to enhancing customer experiences, these five benefits show why integrating AI is essential for growth. Embrace the future of business today!",
        "platform":"facebook"
    },
    {
        "image_paths":[
            ".\/data\/cleaned_data\/facebook_cleaned_images\/image_232.jpg",
            ".\/data\/cleaned_data\/facebook_cleaned_images\/image_233.jpg",
            ".\/data\/cleaned_data\/facebook_cleaned_images\/image_234.jpg",
            ".\/data\/cleaned_data\/facebook_cleaned_images\/image_235.jpg",
            ".\/data\/cleaned_data\/facebook_cleaned_images\/image_236.jpg"
        ],
        "emoji":[

        ],
        "hashtags":[
            "#reactnative",
            "#appdevelopment",
            "#mobiledevelopment",
            "#tech",
            "#javascript",
            "#crossplatform",
            "#mobileapp"
        ],
        "post_heading":"Discover how React Native is revolutionizing app development, offering unparalleled efficiency, speed, and cost-effectiveness.",
        "post_content":"Dive into the future of mobile app creation with this groundbreaking technology",
        "platform":"facebook"
    },
    {
        "image_paths":[
            ".\/data\/cleaned_data\/facebook_cleaned_images\/image_198.jpg",
            ".\/data\/cleaned_data\/facebook_cleaned_images\/image_199.jpg",
            ".\/data\/cleaned_data\/facebook_cleaned_images\/image_200.jpg",
            ".\/data\/cleaned_data\/facebook_cleaned_images\/image_201.jpg"
        ],
        "emoji":[

        ],
        "hashtags":[
            "#technology",
            "#data",
            "#datafication",
            "#itobuztech",
            "#businessdata",
            "#businessanalytics"
        ],
        "post_heading":"Discover how datafication is revolutionizing businesses, leveraging technology to transform operations, personalize marketing, and drive efficiency gains.",
        "post_content":"Explore real-world examples and the top benefits of embracing data-driven strategies.",
        "platform":"facebook"
    },
    {
        "image_paths":[
            ".\/data\/cleaned_data\/facebook_cleaned_images\/image_149.jpg",
            ".\/data\/cleaned_data\/facebook_cleaned_images\/image_150.jpg",
            ".\/data\/cleaned_data\/facebook_cleaned_images\/image_151.jpg",
            ".\/data\/cleaned_data\/facebook_cleaned_images\/image_152.jpg",
            ".\/data\/cleaned_data\/facebook_cleaned_images\/image_153.jpg"
        ],
        "emoji":[

        ],
        "hashtags":[
            "#lowcode",
            "#nocode",
            "#appdevelopment",
            "#innovation",
            "#TechTrends",
            "#softwaredevelopment",
            "#NoCodeDevelopment",
            "#Itobuz"
        ],
        "post_heading":"Discover how low-code\/no-code platforms are transforming app development, making it faster, more cost-effective, and fostering greater collaboration and innovation",
        "post_content":"",
        "platform":"facebook"
    },
    {
        "image_paths":[
            ".\/data\/cleaned_data\/facebook_cleaned_images\/image_98.jpg",
            ".\/data\/cleaned_data\/facebook_cleaned_images\/image_99.jpg",
            ".\/data\/cleaned_data\/facebook_cleaned_images\/image_100.jpg",
            ".\/data\/cleaned_data\/facebook_cleaned_images\/image_101.jpg",
            ".\/data\/cleaned_data\/facebook_cleaned_images\/image_102.jpg"
        ],
        "emoji":[

        ],
        "hashtags":[
            "#NativeApps",
            "#MobileDevelopment",
            "#UserExperience",
            "#AppPerformance",
            "#MobileAppDevelopment",
            "#AppSecurity",
            "#NativeDevelopment",
            "#TechInnovation",
            "#AppDesign",
            "#MobileUX",
            "#Itobuz"
        ],
        "post_heading":"Discover how native apps deliver smooth performance, enhanced user experiences, quick adoption of the latest updates, and stronger security.",
        "post_content":"Elevate your mobile app game with the power of native development!",
        "platform":"facebook"
    },
    {
        "image_paths":[
            ".\/data\/cleaned_data\/facebook_cleaned_images\/image_169.jpg",
            ".\/data\/cleaned_data\/facebook_cleaned_images\/image_170.jpg",
            ".\/data\/cleaned_data\/facebook_cleaned_images\/image_171.jpg",
            ".\/data\/cleaned_data\/facebook_cleaned_images\/image_172.jpg",
            ".\/data\/cleaned_data\/facebook_cleaned_images\/image_173.jpg"
        ],
        "emoji":[
<<<<<<< HEAD
            "\ud83c\udf0d",
            "\u26a1",
            "\ud83d\udcb0",
            "\ud83c\udf10",
            "\ud83d\udd04"
=======
            "\ud83d\udd04",
            "\ud83c\udf10",
            "\ud83c\udf0d",
            "\u26a1",
            "\ud83d\udcb0"
>>>>>>> 0e0a16da
        ],
        "hashtags":[
            "#webappdevelopment",
            "#techinnovations",
            "#webdevelopments",
            "#techtrends2024",
            "#webappdev",
            "#webappdevelopmentservices",
            "#webappdevelopmentsolutions",
            "#ItoubuzTech"
        ],
        "post_heading":"Discover the advantages of web app development: Reach users on any device with cross-platform compatibility.",
        "post_content":"Save on costs with a single app for multiple platforms. Easily maintain and update your app centrally. Provide instant updates to users for a seamless experience. Access your app from anywhere, perfect for remote work. Join the web app revolution today!",
        "platform":"facebook"
    },
    {
        "image_paths":[
            ".\/data\/cleaned_data\/facebook_cleaned_images\/image_219.jpg",
            ".\/data\/cleaned_data\/facebook_cleaned_images\/image_220.jpg",
            ".\/data\/cleaned_data\/facebook_cleaned_images\/image_221.jpg",
            ".\/data\/cleaned_data\/facebook_cleaned_images\/image_222.jpg",
            ".\/data\/cleaned_data\/facebook_cleaned_images\/image_223.jpg"
        ],
        "emoji":[

        ],
        "hashtags":[
            "#ai",
            "#artificicalintelligence",
            "#transpotation",
            "#AIinTransportation"
        ],
        "post_heading":"Discover the groundbreaking impact of AI on transportation.",
        "post_content":"From optimized insurance processes to smarter traffic management and intelligent driver care, AI is revolutionizing the way we travel",
        "platform":"facebook"
    },
    {
        "image_paths":[
            ".\/data\/cleaned_data\/facebook_cleaned_images\/image_202.jpg",
            ".\/data\/cleaned_data\/facebook_cleaned_images\/image_203.jpg",
            ".\/data\/cleaned_data\/facebook_cleaned_images\/image_204.jpg",
            ".\/data\/cleaned_data\/facebook_cleaned_images\/image_205.jpg"
        ],
        "emoji":[

        ],
        "hashtags":[
            "#artrends",
            "#augmentedreality",
            "#ai",
            "#MobileAR",
            "#Innovation",
            "#TechnologyTrends",
            "#futuretech"
        ],
        "post_heading":"Discover the latest advancements shaping the world of augmented reality in 2024.",
        "post_content":"From AI-powered innovations to the evolution of mobile AR, explore the new frontiers of immersive technology",
        "platform":"facebook"
    },
    {
        "image_paths":[
            ".\/data\/cleaned_data\/facebook_cleaned_images\/image_272.jpg",
            ".\/data\/cleaned_data\/facebook_cleaned_images\/image_273.jpg",
            ".\/data\/cleaned_data\/facebook_cleaned_images\/image_274.jpg",
            ".\/data\/cleaned_data\/facebook_cleaned_images\/image_275.jpg"
        ],
        "emoji":[
<<<<<<< HEAD
            "\u2728",
            "\ud83c\udf10"
=======
            "\ud83c\udf10",
            "\u2728"
>>>>>>> 0e0a16da
        ],
        "hashtags":[
            "#aitrends",
            "#aitrends2024",
            "#FutureTech",
            "#generativeai",
            "#TechTrends2024",
            "#AI"
        ],
        "post_heading":"Dive into the cutting-edge world of Generative AI as we unravel the transformative trends of 2024.",
        "post_content":"From multi-modal marvels to political transformations, explore the evolution shaping the future of AI.",
        "platform":"facebook"
    },
    {
        "image_paths":[
            ".\/data\/cleaned_data\/facebook_cleaned_images\/image_59.jpg",
            ".\/data\/cleaned_data\/facebook_cleaned_images\/image_60.jpg",
            ".\/data\/cleaned_data\/facebook_cleaned_images\/image_61.jpg",
            ".\/data\/cleaned_data\/facebook_cleaned_images\/image_62.jpg",
            ".\/data\/cleaned_data\/facebook_cleaned_images\/image_63.jpg"
        ],
        "emoji":[
            "\ud83d\ude80"
        ],
        "hashtags":[
            "#technology",
            "#python",
            "#innovation",
            "#ai",
            "#automation",
            "#programming",
            "#developers",
            "#techcommunity",
            "#techjourney",
            "#code",
            "#itobuztechnologies"
        ],
        "post_heading":"Dive into the dynamic world of technology as we explore the profound impact of Python.",
        "post_content":"From its unparalleled versatility to decades of proven excellence, Python stands as a beacon of innovation. Discover why it leads in AI, streamlines automation, and unifies a global community of developers. Join us on this tech journey!",
        "platform":"facebook"
    },
    {
        "image_paths":[
            ".\/data\/cleaned_data\/facebook_cleaned_images\/image_312.jpg",
            ".\/data\/cleaned_data\/facebook_cleaned_images\/image_313.jpg",
            ".\/data\/cleaned_data\/facebook_cleaned_images\/image_314.jpg",
            ".\/data\/cleaned_data\/facebook_cleaned_images\/image_315.jpg",
            ".\/data\/cleaned_data\/facebook_cleaned_images\/image_316.jpg"
        ],
        "emoji":[

        ],
        "hashtags":[
            "#hotelmanagementsoftware",
            "#hotelmanagement",
            "#customsoftwaresolutions",
            "#softwaredevelopment",
            "#customsoftwaredevelopment"
        ],
        "post_heading":"Dive into the future of hospitality management and discover why Hotel Management Software is the cornerstone of a modern, efficient, and guest-centric hotel experience.",
        "post_content":"Elevate your hotel's operations, delight your guests, and stay ahead in the dynamic world of hospitality with the power of technology",
        "platform":"facebook"
    },
    {
        "image_paths":[
            ".\/data\/cleaned_data\/facebook_cleaned_images\/image_257.jpg",
            ".\/data\/cleaned_data\/facebook_cleaned_images\/image_258.jpg",
            ".\/data\/cleaned_data\/facebook_cleaned_images\/image_259.jpg",
            ".\/data\/cleaned_data\/facebook_cleaned_images\/image_260.jpg",
            ".\/data\/cleaned_data\/facebook_cleaned_images\/image_261.jpg"
        ],
        "emoji":[
            "\ud83d\ude80"
        ],
        "hashtags":[
            "#pwa",
            "#webapplication",
            "#MobileApps",
            "#webdevelopment",
            "#MobileApps",
            "#mobileappdevelopment",
            "#webappdevelopment",
            "#webapps"
        ],
        "post_heading":"Dive into the world of Progressive Web Applications (PWAs) where websites and mobile apps converge for efficiency and convenience.",
        "post_content":"Explore the potential for small businesses, learn from trailblazing examples, and join the rise of PWAs shaping a brighter future in digital interaction.",
        "platform":"facebook"
    },
    {
        "image_paths":[
            ".\/data\/cleaned_data\/facebook_cleaned_images\/image_262.jpg",
            ".\/data\/cleaned_data\/facebook_cleaned_images\/image_263.jpg",
            ".\/data\/cleaned_data\/facebook_cleaned_images\/image_264.jpg",
            ".\/data\/cleaned_data\/facebook_cleaned_images\/image_265.jpg",
            ".\/data\/cleaned_data\/facebook_cleaned_images\/image_266.jpg"
        ],
        "emoji":[
            "\ud83c\udf10"
        ],
        "hashtags":[
            "#SaaS",
            "#verticalsaas",
            "#DigitalInnovation",
            "#customsolutions",
            "#techlandscape",
            "#FutureOfSoftware",
            "#SaaSRevolution",
            "#TechTransformation"
        ],
        "post_heading":"Dive into the world of Vertical SaaS with our curated slides!",
        "post_content":"Explore tailored solutions, precision targeting of industry pain points, productivity boosts through automation, the benefits of customization, and witness the transformative impact on industries. Reshape the software landscape with Vertical SaaS\u2014where excellence meets specialization!",
        "platform":"facebook"
    },
    {
        "image_paths":[
            ".\/data\/cleaned_data\/facebook_cleaned_images\/image_298.jpg",
            ".\/data\/cleaned_data\/facebook_cleaned_images\/image_299.jpg",
            ".\/data\/cleaned_data\/facebook_cleaned_images\/image_300.jpg",
            ".\/data\/cleaned_data\/facebook_cleaned_images\/image_301.jpg"
        ],
        "emoji":[
            "\u2728",
            "\ud83d\ude80"
        ],
        "hashtags":[
            "#appdevelopmenttrends",
            "#CrossPlatformApp",
            "#crossplatformappdevelopment",
            "#flutter",
            "#flutterdevelopment"
        ],
        "post_heading":"Dive into the world of app development evolution with Flutter!",
        "post_content":"Explore how Flutter simplifies UI consistency across six platforms, making cross-platform development efficient and cost-effective. From the native vs. cross-platform debate to the unique features that set Flutter apart, join us on a visual journey through the transformative landscape of app development",
        "platform":"facebook"
    },
    {
        "image_paths":[
            ".\/data\/cleaned_data\/facebook_cleaned_images\/image_140.jpg",
            ".\/data\/cleaned_data\/facebook_cleaned_images\/image_141.jpg",
            ".\/data\/cleaned_data\/facebook_cleaned_images\/image_142.jpg",
            ".\/data\/cleaned_data\/facebook_cleaned_images\/image_143.jpg",
            ".\/data\/cleaned_data\/facebook_cleaned_images\/image_144.jpg"
        ],
        "emoji":[

        ],
        "hashtags":[
            "#programming",
            "#javascript",
            "#python",
            "#swift",
            "#appdevelopment",
            "#webdevelopment",
            "#coding",
            "#developer",
            "#tech",
            "#webapp",
            "#MobileApp",
            "#TechTrends",
            "#Itobuz"
        ],
        "post_heading":"Dive into the world of programming languages, with a focus on JavaScript, Python, and Swift.",
        "post_content":"Learn about their unique features and discover how they are used in app and web development",
        "platform":"facebook"
    },
    {
        "image_paths":[
            ".\/data\/cleaned_data\/facebook_cleaned_images\/image_145.jpg",
            ".\/data\/cleaned_data\/facebook_cleaned_images\/image_146.jpg",
            ".\/data\/cleaned_data\/facebook_cleaned_images\/image_147.jpg",
            ".\/data\/cleaned_data\/facebook_cleaned_images\/image_148.jpg"
        ],
        "emoji":[

        ],
        "hashtags":[
            "#webapps",
            "#frameworks",
            "#webdevelopment",
            "#Angular",
            "#vuejs",
            "#javascript",
            "#frontenddevelopment",
            "#Itobuz"
        ],
        "post_heading":"Dive into the world of web app frameworks and discover which one suits your project best!",
        "post_content":"From the robust Angular to the flexible Vue.js, find your perfect match today",
        "platform":"facebook"
    },
    {
        "image_paths":[
            ".\/data\/cleaned_data\/facebook_cleaned_images\/image_49.jpg",
            ".\/data\/cleaned_data\/facebook_cleaned_images\/image_50.jpg",
            ".\/data\/cleaned_data\/facebook_cleaned_images\/image_51.jpg",
            ".\/data\/cleaned_data\/facebook_cleaned_images\/image_52.jpg",
            ".\/data\/cleaned_data\/facebook_cleaned_images\/image_53.jpg"
        ],
        "emoji":[

        ],
        "hashtags":[
            "#customsoftware",
            "#businessgrowth",
            "#customsolutions",
            "#software",
            "#innovation",
            "#techtips",
            "#itobuztechnologies"
        ],
        "post_heading":"Elevate your business with custom software tailored to your unique needs.",
        "post_content":"From enhanced security to lower operational costs, discover the key benefits of bespoke solutions designed to give you a competitive edge",
        "platform":"facebook"
    },
    {
        "image_paths":[
            ".\/data\/cleaned_data\/facebook_cleaned_images\/image_355.jpg",
            ".\/data\/cleaned_data\/facebook_cleaned_images\/image_356.jpg",
            ".\/data\/cleaned_data\/facebook_cleaned_images\/image_357.jpg",
            ".\/data\/cleaned_data\/facebook_cleaned_images\/image_358.jpg",
            ".\/data\/cleaned_data\/facebook_cleaned_images\/image_359.jpg"
        ],
        "emoji":[
<<<<<<< HEAD
            "\ud83d\udcc8",
            "\ud83d\udcc9",
            "\ud83d\udccb",
            "\ud83d\udeab",
            "\ud83d\udcbc",
            "\ud83d\udca1"
=======
            "\ud83d\udcbc",
            "\ud83d\udca1",
            "\ud83d\udeab",
            "\ud83d\udccb",
            "\ud83d\udcc8",
            "\ud83d\udcc9"
>>>>>>> 0e0a16da
        ],
        "hashtags":[
            "#inventorymanagementsoftware",
            "#softwaresolutionscompany",
            "#inventorysoftware",
            "#ItobuzTechnologies",
            "#technologies",
            "#softwaredevelopment"
        ],
        "post_heading":"Elevate your inventory game with our intelligent software solution!",
        "post_content":"Wave goodbye to overstocking and understocking woes. Experience streamlined operations and happier balance sheets.",
        "platform":"facebook"
    },
    {
        "image_paths":[
            ".\/data\/cleaned_data\/facebook_cleaned_images\/image_350.jpg",
            ".\/data\/cleaned_data\/facebook_cleaned_images\/image_351.jpg",
            ".\/data\/cleaned_data\/facebook_cleaned_images\/image_352.jpg",
            ".\/data\/cleaned_data\/facebook_cleaned_images\/image_353.jpg",
            ".\/data\/cleaned_data\/facebook_cleaned_images\/image_354.jpg"
        ],
        "emoji":[
            "\ud83d\ude80",
            "\ud83d\udd27"
        ],
        "hashtags":[
            "#appdevelopment",
            "#androidapplication",
            "#androidappdeveloper",
            "#appdevelopmentagency",
            "#appdevelopmentjourney"
        ],
        "post_heading":"Embark on a behind-the-scenes tour of our Android app development journey!",
        "post_content":"Follow along as our talented team turns ideas into interactive realities. From brainstorming innovative features to fine-tuning UI\/UX design, we're committed to crafting a seamless user experience",
        "platform":"facebook"
    },
    {
        "image_paths":[
            ".\/data\/cleaned_data\/facebook_cleaned_images\/image_307.jpg",
            ".\/data\/cleaned_data\/facebook_cleaned_images\/image_308.jpg",
            ".\/data\/cleaned_data\/facebook_cleaned_images\/image_309.jpg",
            ".\/data\/cleaned_data\/facebook_cleaned_images\/image_310.jpg",
            ".\/data\/cleaned_data\/facebook_cleaned_images\/image_311.jpg"
        ],
        "emoji":[
<<<<<<< HEAD
            "\ud83d\ude80",
            "\ud83c\udf10"
=======
            "\ud83c\udf10",
            "\ud83d\ude80"
>>>>>>> 0e0a16da
        ],
        "hashtags":[
            "#5GTechnology",
            "#5G",
            "#technology",
            "#technologysolutions",
            "#technologies"
        ],
        "post_heading":"Embark on a journey into the heart of technological innovation as we explore the transformative power of 5G.",
        "post_content":"Discover how this emerging trend is set to redefine connectivity and revolutionize industries.",
        "platform":"facebook"
    },
    {
        "image_paths":[
            ".\/data\/cleaned_data\/facebook_cleaned_images\/image_289.jpg",
            ".\/data\/cleaned_data\/facebook_cleaned_images\/image_290.jpg",
            ".\/data\/cleaned_data\/facebook_cleaned_images\/image_291.jpg",
            ".\/data\/cleaned_data\/facebook_cleaned_images\/image_292.jpg",
            ".\/data\/cleaned_data\/facebook_cleaned_images\/image_293.jpg"
        ],
        "emoji":[
            "\ud83c\udf10"
        ],
        "hashtags":[
            "#cloudlogisitics",
            "#clould",
            "#technologyinnovation",
            "#logistics",
            "#technologytrends",
            "#technologysolutions",
            "#technologychallenges"
        ],
        "post_heading":"Embark on a transformative journey through the Cloud Logistics market!",
        "post_content":"From streamlining operations and ensuring scalability to driving cost savings and enabling data-driven decisions, Cloud Logistics reshapes the future of logistics. Dive into the power of technology and logistics convergence.",
        "platform":"facebook"
    },
    {
        "image_paths":[
            ".\/data\/cleaned_data\/facebook_cleaned_images\/image_252.jpg",
            ".\/data\/cleaned_data\/facebook_cleaned_images\/image_253.jpg",
            ".\/data\/cleaned_data\/facebook_cleaned_images\/image_254.jpg",
            ".\/data\/cleaned_data\/facebook_cleaned_images\/image_255.jpg",
            ".\/data\/cleaned_data\/facebook_cleaned_images\/image_256.jpg"
        ],
        "emoji":[

        ],
        "hashtags":[
            "#AIRevolution",
            "#ecommerce",
            "#ecommercetips",
            "#aiecommerce"
        ],
        "post_heading":"Embark on an eCommerce journey transformed by AI.",
        "post_content":"From virtual assistants providing 24\/7 support to smart search, personalization, and streamlined automation \u2013 witness the revolution reshaping the online shopping experience",
        "platform":"facebook"
    },
    {
        "image_paths":[
            ".\/data\/cleaned_data\/facebook_cleaned_images\/image_330.jpg",
            ".\/data\/cleaned_data\/facebook_cleaned_images\/image_331.jpg",
            ".\/data\/cleaned_data\/facebook_cleaned_images\/image_332.jpg",
            ".\/data\/cleaned_data\/facebook_cleaned_images\/image_333.jpg",
            ".\/data\/cleaned_data\/facebook_cleaned_images\/image_334.jpg"
        ],
        "emoji":[
<<<<<<< HEAD
            "\ud83d\udcbb",
            "\ud83c\udf10",
=======
            "\ud83c\udf10",
            "\ud83d\udcbb",
>>>>>>> 0e0a16da
            "\ud83c\udf1f"
        ],
        "hashtags":[
            "#webdevelopment",
            "#webdevelopmentrends",
            "#digitaltransformation",
            "#futuretechtrends",
            "#webdevelopmentservices",
            "#webdevelopmentagency"
        ],
        "post_heading":"Embrace the Future of Web Development in 2023!",
        "post_content":"Get ready to witness some game-changing trends that are reshaping the digital landscape.",
        "platform":"facebook"
    },
    {
        "image_paths":[
            ".\/data\/cleaned_data\/facebook_cleaned_images\/image_136.jpg",
            ".\/data\/cleaned_data\/facebook_cleaned_images\/image_137.jpg",
            ".\/data\/cleaned_data\/facebook_cleaned_images\/image_138.jpg",
            ".\/data\/cleaned_data\/facebook_cleaned_images\/image_139.jpg"
        ],
        "emoji":[

        ],
        "hashtags":[
            "#webdevelopment",
            "#Coding",
            "#programming",
            "#codequality",
            "#DevTips",
            "#CodingBestPractices",
            "#Itobuz",
            "#itobuztech"
        ],
        "post_heading":"Enhance your coding skills with our essential best practices!",
        "post_content":"Learn how clean code, thorough documentation, and consistent testing can streamline your workflow. Explore our tips and join the conversation in the comments!",
        "platform":"facebook"
    },
    {
        "image_paths":[
            ".\/data\/cleaned_data\/facebook_cleaned_images\/image_122.jpg",
            ".\/data\/cleaned_data\/facebook_cleaned_images\/image_123.jpg",
            ".\/data\/cleaned_data\/facebook_cleaned_images\/image_124.jpg",
            ".\/data\/cleaned_data\/facebook_cleaned_images\/image_125.jpg"
        ],
        "emoji":[
            "\ud83d\ude80"
        ],
        "hashtags":[
            "#code",
            "#codingbasics",
            "#learntocode",
            "#programmingtips",
            "#codelife",
            "#techcommunity",
            "#devlife",
            "#codelearning",
            "#codingjourney",
            "#programming",
            "#Itobuz"
        ],
        "post_heading":"Ever wondered about the role of brackets [], {}, and [] in coding?",
        "post_content":"Discover how these symbols help you manage arrays and define code blocks. Learn the power of =, ==, and != for assigning values and comparing them effectively. Plus, master the art of using ;, ', and \" to punctuate and encapsulate in various programming languages. Ready to elevate your coding skills? Let's decode these fundamental symbols together!",
        "platform":"facebook"
    },
    {
        "image_paths":[
            ".\/data\/cleaned_data\/facebook_cleaned_images\/image_159.jpg",
            ".\/data\/cleaned_data\/facebook_cleaned_images\/image_160.jpg",
            ".\/data\/cleaned_data\/facebook_cleaned_images\/image_161.jpg",
            ".\/data\/cleaned_data\/facebook_cleaned_images\/image_162.jpg",
            ".\/data\/cleaned_data\/facebook_cleaned_images\/image_163.jpg"
        ],
        "emoji":[

        ],
        "hashtags":[
            "#softwaredevelopment",
            "#techlanguage",
            "#techculture",
            "#developerlife",
            "#developer",
            "#tech",
            "#itobuztech"
        ],
        "post_heading":"Ever wondered how everyday terms take on a whole new meaning in the world of technology?",
        "post_content":"Swipe through to discover the fascinating dual meanings of words that everyone uses but developers see differently. From bugs to cookies, explore the unique tech twist behind common terms",
        "platform":"facebook"
    },
    {
        "image_paths":[
            ".\/data\/cleaned_data\/facebook_cleaned_images\/image_284.jpg",
            ".\/data\/cleaned_data\/facebook_cleaned_images\/image_285.jpg",
            ".\/data\/cleaned_data\/facebook_cleaned_images\/image_286.jpg",
            ".\/data\/cleaned_data\/facebook_cleaned_images\/image_287.jpg",
            ".\/data\/cleaned_data\/facebook_cleaned_images\/image_288.jpg"
        ],
        "emoji":[
<<<<<<< HEAD
            "\ud83d\ude97",
            "\u2728"
=======
            "\u2728",
            "\ud83d\ude97"
>>>>>>> 0e0a16da
        ],
        "hashtags":[
            "#5GTechnology",
            "#automotive",
            "#automotiveindustry",
            "#TechnologyTrends",
            "#technologysolutions",
            "#technologyinnovation"
        ],
        "post_heading":"Experience the automotive evolution with the game-changing power of 5G technology!",
        "post_content":"From supercharged connectivity and real-time data analytics to a seamless driving experience, the road ahead is transforming into a tech-driven journey. Buckle up for innovation and connectivity merging on a whole new level",
        "platform":"facebook"
    },
    {
        "image_paths":[
            ".\/data\/cleaned_data\/facebook_cleaned_images\/image_242.jpg",
            ".\/data\/cleaned_data\/facebook_cleaned_images\/image_243.jpg",
            ".\/data\/cleaned_data\/facebook_cleaned_images\/image_244.jpg",
            ".\/data\/cleaned_data\/facebook_cleaned_images\/image_245.jpg",
            ".\/data\/cleaned_data\/facebook_cleaned_images\/image_246.jpg"
        ],
        "emoji":[

        ],
        "hashtags":[
            "#ai",
            "#applevisionpro",
            "#aifuture",
            "#technologytrends"
        ],
        "post_heading":"Experience the magic of Apple Vision Pro as it transforms your digital world into an immersive, personalized space.",
        "post_content":"From customizing your workspace to reliving cherished memories in stunning 3D, Apple Vision Pro brings a touch of enchantment to your everyday tech experience",
        "platform":"facebook"
    },
    {
        "image_paths":[
            ".\/data\/cleaned_data\/facebook_cleaned_images\/image_294.jpg",
            ".\/data\/cleaned_data\/facebook_cleaned_images\/image_295.jpg",
            ".\/data\/cleaned_data\/facebook_cleaned_images\/image_296.jpg",
            ".\/data\/cleaned_data\/facebook_cleaned_images\/image_297.jpg"
        ],
        "emoji":[

        ],
        "hashtags":[
            "#SamsungZ",
            "#technology",
            "#innovation",
            "#samsungzflip3",
            "#technologyinnovation",
            "#technologytrends",
            "#technologysolution"
        ],
        "post_heading":"Explore the foldable future with Samsung's groundbreaking Z Flip and Z Flip 3 smartphones, leading the charge in foldable technology.",
        "post_content":"Dive into the synergy of Android 12 and foldable screens, as Google paves the way for a revolutionary user experience.",
        "platform":"facebook"
    },
    {
        "image_paths":[
            ".\/data\/cleaned_data\/facebook_cleaned_images\/image_118.jpg",
            ".\/data\/cleaned_data\/facebook_cleaned_images\/image_119.jpg",
            ".\/data\/cleaned_data\/facebook_cleaned_images\/image_120.jpg",
            ".\/data\/cleaned_data\/facebook_cleaned_images\/image_121.jpg"
        ],
        "emoji":[

        ],
        "hashtags":[
            "#mobileappdevelopment",
            "#mobileappdevelopmentservices",
            "#mobileappdevelopmentsolutions",
            "#mobileappdevelopmentcompany",
            "#apptrends2024",
            "#arvr",
            "#mobiletechnology",
            "#softwaredevelopment",
            "#mobileapptrends",
            "#Itobuz",
            "#itobuztechnologies"
        ],
        "post_heading":"Explore the leading trends shaping mobile app development in 2024!",
        "post_content":"From cross-platform development to AR\/VR integration and Progressive Web Apps (PWAs), discover how these innovations are transforming user experiences and pushing app boundaries. Stay ahead with insights into the future of mobile technology!",
        "platform":"facebook"
    },
    {
        "image_paths":[
            ".\/data\/cleaned_data\/facebook_cleaned_images\/image_126.jpg",
            ".\/data\/cleaned_data\/facebook_cleaned_images\/image_127.jpg",
            ".\/data\/cleaned_data\/facebook_cleaned_images\/image_128.jpg",
            ".\/data\/cleaned_data\/facebook_cleaned_images\/image_129.jpg",
            ".\/data\/cleaned_data\/facebook_cleaned_images\/image_130.jpg"
        ],
        "emoji":[

        ],
        "hashtags":[
            "#webdevelopment",
            "#apis",
            "#techinnovation",
            "#coding",
            "#techtrends",
            "#webdevtips",
            "#programming",
            "#itobuztech"
        ],
        "post_heading":"Explore the power of APIs in web development!",
        "post_content":"APIs act as bridges, connecting software applications to share data and integrate third-party services. Discover how APIs are transforming websites with new features like real-time data and secure payment processing. Embrace the benefits of APIs for streamlined development and enhanced functionality",
        "platform":"facebook"
    },
    {
        "image_paths":[
            ".\/data\/cleaned_data\/facebook_cleaned_images\/image_184.jpg",
            ".\/data\/cleaned_data\/facebook_cleaned_images\/image_185.jpg",
            ".\/data\/cleaned_data\/facebook_cleaned_images\/image_186.jpg",
            ".\/data\/cleaned_data\/facebook_cleaned_images\/image_187.jpg",
            ".\/data\/cleaned_data\/facebook_cleaned_images\/image_188.jpg"
        ],
        "emoji":[

        ],
        "hashtags":[
            "#mobileappdevelopment",
            "#appdevelopment",
            "#CustomMobileApps",
            "#userinterfaces",
            "#Itobuz"
        ],
        "post_heading":"Explore the transformative potential of custom mobile apps, offering tailored solutions that cater to your business needs.",
        "post_content":"From intuitive user interfaces to enhanced productivity, these apps are designed to scale with your business and give you a competitive edge in the market",
        "platform":"facebook"
    },
    {
        "image_paths":[
            ".\/data\/cleaned_data\/facebook_cleaned_images\/image_215.jpg",
            ".\/data\/cleaned_data\/facebook_cleaned_images\/image_216.jpg",
            ".\/data\/cleaned_data\/facebook_cleaned_images\/image_217.jpg",
            ".\/data\/cleaned_data\/facebook_cleaned_images\/image_218.jpg"
        ],
        "emoji":[

        ],
        "hashtags":[
            "#tech",
            "#technology",
            "#roboadvisor"
        ],
        "post_heading":"Explore the world of robo advisors, automated investment platforms driven by algorithms and AI.",
        "post_content":"Learn about their benefits, key features, and how they can revolutionize your investment strategy",
        "platform":"facebook"
    },
    {
        "image_paths":[
            ".\/data\/cleaned_data\/facebook_cleaned_images\/image_267.jpg",
            ".\/data\/cleaned_data\/facebook_cleaned_images\/image_268.jpg",
            ".\/data\/cleaned_data\/facebook_cleaned_images\/image_269.jpg",
            ".\/data\/cleaned_data\/facebook_cleaned_images\/image_270.jpg",
            ".\/data\/cleaned_data\/facebook_cleaned_images\/image_271.jpg"
        ],
        "emoji":[
<<<<<<< HEAD
            "\ud83d\ude80",
            "\ud83d\udd0f"
=======
            "\ud83d\udd0f",
            "\ud83d\ude80"
>>>>>>> 0e0a16da
        ],
        "hashtags":[
            "#blockchainapps",
            "#appdevelopmenttips",
            "#technology",
            "#technologysolutions",
            "#TechTrends2024",
            "#blockchaintechnology"
        ],
        "post_heading":"Find out how creating blockchain apps can change the game!",
        "post_content":"See the transformative benefits that can completely change your app solutions, from increased security to unparalleled transparency, immutability, cost effectiveness, and scalability.",
        "platform":"facebook"
    },
    {
        "image_paths":[
            ".\/data\/cleaned_data\/facebook_cleaned_images\/image_237.jpg",
            ".\/data\/cleaned_data\/facebook_cleaned_images\/image_238.jpg",
            ".\/data\/cleaned_data\/facebook_cleaned_images\/image_239.jpg",
            ".\/data\/cleaned_data\/facebook_cleaned_images\/image_240.jpg",
            ".\/data\/cleaned_data\/facebook_cleaned_images\/image_241.jpg"
        ],
        "emoji":[
<<<<<<< HEAD
            "\ud83d\udde3\ufe0f",
            "\ud83c\udf10",
=======
            "\ud83c\udf10",
            "\ud83d\udde3\ufe0f",
>>>>>>> 0e0a16da
            "\ud83d\udcac"
        ],
        "hashtags":[
            "#ai",
            "#futureofwork",
            "#chatbots",
            "#voiceassistants",
            "#artificialintelligence",
            "#workplacetechnology",
            "#digitaltransformation",
            "#automation",
            "#aiinbusiness",
            "#techtrends"
        ],
        "post_heading":"From chatbots streamlining tasks to voice assistants powering meetings, discover how AI is reshaping the future of work.",
        "post_content":"",
        "platform":"facebook"
    },
    {
        "image_paths":[
            ".\/data\/cleaned_data\/facebook_cleaned_images\/image_29.jpg",
            ".\/data\/cleaned_data\/facebook_cleaned_images\/image_30.jpg",
            ".\/data\/cleaned_data\/facebook_cleaned_images\/image_31.jpg",
            ".\/data\/cleaned_data\/facebook_cleaned_images\/image_32.jpg",
            ".\/data\/cleaned_data\/facebook_cleaned_images\/image_33.jpg"
        ],
        "emoji":[
            "\u2728",
            "\ud83d\ude9a"
        ],
        "hashtags":[
            "#generativeai",
            "#supplychaininnovation",
            "#smartsupplychains",
            "#aiinbusiness",
            "#supplychainmanagement",
            "#sustainablesupplychain",
            "#futureoflogistics",
            "#aiforefficiency",
            "#aiapplications",
            "#techtransformation",
            "#logisticssolutions",
            "#predictiveanalytics",
            "#aiandsustainability",
            "#smartlogistics",
            "#supplychaintechnology",
            "#itobuztechnoloies"
        ],
        "post_heading":"Generative AI is making supply chains smarter and faster!",
        "post_content":"From predicting demand to finding the best routes, AI is helping companies reduce costs, cut waste, and lower risks. Discover how AI is transforming supply chains for a more efficient and sustainable future!",
        "platform":"facebook"
    },
    {
        "image_paths":[
            ".\/data\/cleaned_data\/facebook_cleaned_images\/image_34.jpg",
            ".\/data\/cleaned_data\/facebook_cleaned_images\/image_35.jpg",
            ".\/data\/cleaned_data\/facebook_cleaned_images\/image_36.jpg",
            ".\/data\/cleaned_data\/facebook_cleaned_images\/image_37.jpg",
            ".\/data\/cleaned_data\/facebook_cleaned_images\/image_38.jpg"
        ],
        "emoji":[
            "\ud83c\udf1f"
        ],
        "hashtags":[
            "#appdevelopmentexperts",
            "#iosappdevelopment",
            "#appdevelopmenttrends",
            "#appdevelopmenttips",
            "#mobileappdeveloper",
            "#usa",
            "#Itobuz"
        ],
        "post_heading":"Get ready for an exciting year in iOS app development!",
        "post_content":"From AI-powered coding tools to the latest in AR, VR, and IoT integration\u20142025 is bringing endless possibilities. Stay ahead of the curve with smarter apps, faster coding, and immersive experiences.",
        "platform":"facebook"
    },
    {
        "image_paths":[
            ".\/data\/cleaned_data\/facebook_cleaned_images\/image_193.jpg",
            ".\/data\/cleaned_data\/facebook_cleaned_images\/image_194.jpg",
            ".\/data\/cleaned_data\/facebook_cleaned_images\/image_195.jpg",
            ".\/data\/cleaned_data\/facebook_cleaned_images\/image_196.jpg",
            ".\/data\/cleaned_data\/facebook_cleaned_images\/image_197.jpg"
        ],
        "emoji":[

        ],
        "hashtags":[
            "#technology",
            "#technologytrends",
            "#futuretech",
            "#TechTrends2024",
            "#TechInnovation",
            "#Itobuz"
        ],
        "post_heading":"Get ready to explore the future of technology!",
        "post_content":"From managing cyber threats to sustainable solutions, from building trust in AI to boosting development with AI, these trends are shaping the tech landscape of 2024. Stay tuned for more updates!",
        "platform":"facebook"
    },
    {
        "image_paths":[
            ".\/data\/cleaned_data\/facebook_cleaned_images\/image_369.jpg",
            ".\/data\/cleaned_data\/facebook_cleaned_images\/image_370.jpg",
            ".\/data\/cleaned_data\/facebook_cleaned_images\/image_371.jpg",
            ".\/data\/cleaned_data\/facebook_cleaned_images\/image_372.jpg"
        ],
        "emoji":[

        ],
        "hashtags":[
            "#softwaresolutions",
            "#fitnessjourney",
            "#appdevelopmentagency",
            "#appdevelopmentservices",
            "#healthapp"
        ],
        "post_heading":"Get ready to take your health and fitness journey to the next level with our innovative software solutions!",
        "post_content":"At Itobuz Technologies, we specialize in developing top-notch software that empowers individuals, trainers, and businesses in the health and fitness industry",
        "platform":"facebook"
    },
    {
        "image_paths":[
            ".\/data\/cleaned_data\/facebook_cleaned_images\/image_425.jpg",
            ".\/data\/cleaned_data\/facebook_cleaned_images\/image_426.jpg"
        ],
        "emoji":[

        ],
        "hashtags":[
            "#Coronavirus",
            "#CopingWithStress",
            "#BeHealthy",
            "#BePositive",
            "#GuideToStayHappy",
            "#ItobuzTechnologies"
        ],
        "post_heading":"Here is a guide to COVID-19, what you can do to cope with stress amid concerns over the COVID19 second wave.",
        "post_content":"",
        "platform":"facebook"
    },
    {
        "image_paths":[
            ".\/data\/cleaned_data\/facebook_cleaned_images\/image_420.jpg",
            ".\/data\/cleaned_data\/facebook_cleaned_images\/image_421.jpg",
            ".\/data\/cleaned_data\/facebook_cleaned_images\/image_422.jpg",
            ".\/data\/cleaned_data\/facebook_cleaned_images\/image_423.jpg",
            ".\/data\/cleaned_data\/facebook_cleaned_images\/image_424.jpg"
        ],
        "emoji":[

        ],
        "hashtags":[
            "#GuideOfDoingGood",
            "#MondayMotivation",
            "#StartNow"
        ],
        "post_heading":"Here is a guide to how the best of the best approach their work lives.",
        "post_content":"The good news? Every one of these habits is something that you can start doing\u2014today.",
        "platform":"facebook"
    },
    {
        "image_paths":[
            ".\/data\/cleaned_data\/facebook_cleaned_images\/image_15.jpg",
            ".\/data\/cleaned_data\/facebook_cleaned_images\/image_16.jpg",
            ".\/data\/cleaned_data\/facebook_cleaned_images\/image_17.jpg",
            ".\/data\/cleaned_data\/facebook_cleaned_images\/image_18.jpg",
            ".\/data\/cleaned_data\/facebook_cleaned_images\/image_19.jpg"
        ],
        "emoji":[

        ],
        "hashtags":[
            "#apptrends",
            "#appdevelopment",
            "#apptrends2025",
            "#tech",
            "#techtrends",
            "#itobuztechnoloies",
            "#mobileappideas",
            "#DigitalInnovation"
        ],
        "post_heading":"Here's to an exciting 2025!",
        "post_content":"Let\u2019s kick off the year by adding these essential features to your app. Ready to make this the year of seamless experiences?",
        "platform":"facebook"
    },
    {
        "image_paths":[
            ".\/data\/cleaned_data\/facebook_cleaned_images\/image_276.jpg",
            ".\/data\/cleaned_data\/facebook_cleaned_images\/image_277.jpg",
            ".\/data\/cleaned_data\/facebook_cleaned_images\/image_278.jpg",
            ".\/data\/cleaned_data\/facebook_cleaned_images\/image_279.jpg"
        ],
        "emoji":[
<<<<<<< HEAD
            "\ud83c\udf08",
            "\ud83d\ude80"
=======
            "\ud83d\ude80",
            "\ud83c\udf08"
>>>>>>> 0e0a16da
        ],
        "hashtags":[
            "#metaverse",
            "#virtualreality",
            "#ARVR",
            "#DigitalWorld",
            "#futuretechnology",
            "#TechInnovation",
            "#augmentedreality",
            "#digitalfuture"
        ],
        "post_heading":"Immerse yourself in the metaverse, a digital frontier where socialization, gaming, and commerce collide!",
        "post_content":"Explore the current landscape, witness businesses like Skechers and IKEA pioneering the metaverse, and envision the limitless possibilities that await. Join the conversation as we dive into the evolution of virtual experiences!",
        "platform":"facebook"
    },
    {
        "image_paths":[
            ".\/data\/cleaned_data\/facebook_cleaned_images\/image_131.jpg",
            ".\/data\/cleaned_data\/facebook_cleaned_images\/image_132.jpg",
            ".\/data\/cleaned_data\/facebook_cleaned_images\/image_133.jpg",
            ".\/data\/cleaned_data\/facebook_cleaned_images\/image_134.jpg",
            ".\/data\/cleaned_data\/facebook_cleaned_images\/image_135.jpg"
        ],
        "emoji":[

        ],
        "hashtags":[
            "#techtipsandtricks",
            "#techtips",
            "#techinsights",
            "#webdevelopmenttips",
            "#webdevelopments",
            "#devtips",
            "#Itobuz",
            "#itobuztechnologies"
        ],
        "post_heading":"Learn how to improve your dashboard's performance with these simple yet effective tips.",
        "post_content":"From simplifying data queries to implementing data caching, these strategies will help you achieve quick load times and smooth interactions, enhancing user experience and decision-making",
        "platform":"facebook"
    },
    {
        "image_paths":[
            ".\/data\/cleaned_data\/facebook_cleaned_images\/image_206.jpg",
            ".\/data\/cleaned_data\/facebook_cleaned_images\/image_207.jpg",
            ".\/data\/cleaned_data\/facebook_cleaned_images\/image_208.jpg",
            ".\/data\/cleaned_data\/facebook_cleaned_images\/image_209.jpg"
        ],
        "emoji":[

        ],
        "hashtags":[
            "#tech",
            "#technology",
            "#fintechsecurity",
            "#AppSecurity",
            "#Cybersecurity"
        ],
        "post_heading":"Learn the essential practices to secure your fintech apps and protect sensitive data.",
        "post_content":"From secure coding to data storage and industry compliance, ensure your app meets the highest cybersecurity standards",
        "platform":"facebook"
    },
    {
        "image_paths":[
            ".\/data\/cleaned_data\/facebook_cleaned_images\/image_25.jpg",
            ".\/data\/cleaned_data\/facebook_cleaned_images\/image_26.jpg",
            ".\/data\/cleaned_data\/facebook_cleaned_images\/image_27.jpg",
            ".\/data\/cleaned_data\/facebook_cleaned_images\/image_28.jpg"
        ],
        "emoji":[

        ],
        "hashtags":[
            "#nocode",
            "#websitebuilding",
            "#webdesign",
            "#entrepreneurship",
            "#smallbusiness",
            "#startupideas",
            "#userfriendly",
            "#webdevelopment",
            "#nocodetools",
            "#digitalinnovation",
            "#itobuztechnologies"
        ],
        "post_heading":"Looking to build a stunning website without writing a single line of code?",
        "post_content":"No-code platforms are here to make your life easier. Whether you're a small business owner, an entrepreneur, or just someone with a great idea, no-code tools offer a fast, cost-effective, and user-friendly way to create professional websites",
        "platform":"facebook"
    },
    {
        "image_paths":[
            ".\/data\/cleaned_data\/facebook_cleaned_images\/image_20.jpg",
            ".\/data\/cleaned_data\/facebook_cleaned_images\/image_21.jpg",
            ".\/data\/cleaned_data\/facebook_cleaned_images\/image_22.jpg",
            ".\/data\/cleaned_data\/facebook_cleaned_images\/image_23.jpg",
            ".\/data\/cleaned_data\/facebook_cleaned_images\/image_24.jpg"
        ],
        "emoji":[
            "\ud83d\ude80",
            "\ud83d\udc49"
        ],
        "hashtags":[
            "#mobileappdevelopment",
            "#reactnative",
            "#flutter",
            "#appdevelopment2025",
            "#crossplatform",
            "#devtools",
            "#appdevtips",
            "#mobiledevtrends",
            "#appdevelopmentframeworks",
            "#techtrends2025",
            "#developerlife",
            "#codingcommunity",
            "#mobileapps",
            "#programmingframeworks",
            "#techstack",
            "#itobuztechnologies"
        ],
        "post_heading":"Looking to kickstart your next mobile app project?",
        "post_content":"Check out the top frameworks that will shape mobile app development in 2025. From React Native to Flutter, we've covered all the tools you need for cross-platform brilliance and efficiency. Click the link to dive into the full details! https:\/\/itobuz.com\/blog\/top-mobile-app-development-frameworks\/",
        "platform":"facebook"
    },
    {
        "image_paths":[
            ".\/data\/cleaned_data\/facebook_cleaned_images\/image_39.jpg",
            ".\/data\/cleaned_data\/facebook_cleaned_images\/image_40.jpg",
            ".\/data\/cleaned_data\/facebook_cleaned_images\/image_41.jpg",
            ".\/data\/cleaned_data\/facebook_cleaned_images\/image_42.jpg",
            ".\/data\/cleaned_data\/facebook_cleaned_images\/image_43.jpg"
        ],
        "emoji":[
            "\ud83d\ude80",
            "\ud83d\udcbc"
        ],
        "hashtags":[
            "#enterpriseapps",
            "#mobileapps",
            "#businesssolutions",
            "#customapps",
            "#mobility",
            "#digitaltransformation",
            "#productivity",
            "#systemintegration",
            "#offlinedata",
            "#enterprisetechnology",
            "#securitysolutions",
            "#rolemanagement",
            "#appdevelopment",
            "#itobuztechnologies"
        ],
        "post_heading":"Looking to transform your business operations?",
        "post_content":"Enterprise mobile apps offer features like robust security, user role management, seamless system integration, real-time analytics, and offline capabilities to keep your team productive anywhere. Discover how custom solutions can empower your enterprise today!",
        "platform":"facebook"
    },
    {
        "image_paths":[
            ".\/data\/cleaned_data\/facebook_cleaned_images\/image_321.jpg",
            ".\/data\/cleaned_data\/facebook_cleaned_images\/image_322.jpg",
            ".\/data\/cleaned_data\/facebook_cleaned_images\/image_323.jpg",
            ".\/data\/cleaned_data\/facebook_cleaned_images\/image_324.jpg"
        ],
        "emoji":[

        ],
        "hashtags":[
            "#lowcodedevelopment",
            "#nocodevelopment",
            "#lowcodedeveloper",
            "#lowcodeapplicationdevelopment",
            "#nocodeappdevelopment",
            "#appdevelopmenttips",
            "#appdevelopmentcompany",
            "#appdevelopmentservices",
            "#nocodedevelopmentplatform",
            "#lowcodevelopment"
        ],
        "post_heading":"Low-Code vs.",
        "post_content":"No-Code: Which Development Approach is Right for You?Comment your views!!",
        "platform":"facebook"
    },
    {
        "image_paths":[
            ".\/data\/cleaned_data\/facebook_cleaned_images\/image_44.jpg",
            ".\/data\/cleaned_data\/facebook_cleaned_images\/image_45.jpg",
            ".\/data\/cleaned_data\/facebook_cleaned_images\/image_46.jpg",
            ".\/data\/cleaned_data\/facebook_cleaned_images\/image_47.jpg",
            ".\/data\/cleaned_data\/facebook_cleaned_images\/image_48.jpg"
        ],
        "emoji":[

        ],
        "hashtags":[
            "#machinelearning",
            "#bankinginnovation",
            "#aiinbanking",
            "#personalizedbanking",
            "#smartbanking",
            "#securetransactions",
            "#fintech",
            "#futureofbanking",
            "#bankingsolutions",
            "#techinfinance",
            "#itobuztechnologies"
        ],
        "post_heading":"Machine Learning is changing the way we bank!",
        "post_content":"From better security to faster loans and personalized services, ML is making banking smarter and safer. Curious about how it works? Swipe through to see the benefits!",
        "platform":"facebook"
    },
    {
        "image_paths":[
            ".\/data\/cleaned_data\/facebook_cleaned_images\/image_189.jpg",
            ".\/data\/cleaned_data\/facebook_cleaned_images\/image_190.jpg",
            ".\/data\/cleaned_data\/facebook_cleaned_images\/image_191.jpg",
            ".\/data\/cleaned_data\/facebook_cleaned_images\/image_192.jpg"
        ],
        "emoji":[

        ],
        "hashtags":[
            "#appdevelopment",
            "#technology",
            "#tech",
            "#Itobuz",
            "#ondemandapps",
            "#mobileapps"
        ],
        "post_heading":"Our on-demand apps are designed to transform your business.",
        "post_content":"Whether you need a taxi booking app, a delivery app, home services app, or a laundry app, we've got you covered. Connect with us today to explore how our on-demand apps can revolutionize your business!",
        "platform":"facebook"
    },
    {
        "image_paths":[
            ".\/data\/cleaned_data\/facebook_cleaned_images\/image_391.jpg",
            ".\/data\/cleaned_data\/facebook_cleaned_images\/image_392.jpg",
            ".\/data\/cleaned_data\/facebook_cleaned_images\/image_393.jpg",
            ".\/data\/cleaned_data\/facebook_cleaned_images\/image_394.jpg",
            ".\/data\/cleaned_data\/facebook_cleaned_images\/image_395.jpg"
        ],
        "emoji":[

        ],
        "hashtags":[
            "#itobuz",
            "#software",
            "#transportation",
            "#supplychains",
            "#logistics",
            "#customsoftware",
            "#softwaresolutions",
            "#technology",
            "#LogisticsSoftware",
            "#TransportationTechnology",
            "#softwareservices"
        ],
        "post_heading":"Pioneer a new era of logistics and transportation excellence with our advanced software solutions.",
        "post_content":"Seamlessly connect global supply chains, streamline operations, and ensure reliable deliveries. Experience the power of efficiency, connectivity, and reliability in your logistics journey",
        "platform":"facebook"
    },
    {
        "image_paths":[
            ".\/data\/cleaned_data\/facebook_cleaned_images\/image_10.jpg",
            ".\/data\/cleaned_data\/facebook_cleaned_images\/image_11.jpg",
            ".\/data\/cleaned_data\/facebook_cleaned_images\/image_12.jpg",
            ".\/data\/cleaned_data\/facebook_cleaned_images\/image_13.jpg",
            ".\/data\/cleaned_data\/facebook_cleaned_images\/image_14.jpg"
        ],
        "emoji":[
<<<<<<< HEAD
            "\u2728",
            "\ud83d\udcbb",
            "\ud83c\udf1f"
=======
            "\ud83c\udf1f",
            "\u2728",
            "\ud83d\udcbb"
>>>>>>> 0e0a16da
        ],
        "hashtags":[
            "#DigitalInnovation",
            "#DigitalTransformation",
            "#TechTrends2025",
            "#TechInnovation",
            "#technolove",
            "#webdevelopmenttrends",
            "#technologychallenges",
            "#USATechnology"
        ],
        "post_heading":"Ready to see where technology is heading in 2025?",
        "post_content":"From AI breakthroughs to the rise of Web3, we\u2019ve got you covered with the top trends set to shape our world!",
        "platform":"facebook"
    },
    {
        "image_paths":[
            ".\/data\/cleaned_data\/facebook_cleaned_images\/image_317.jpg",
            ".\/data\/cleaned_data\/facebook_cleaned_images\/image_318.jpg",
            ".\/data\/cleaned_data\/facebook_cleaned_images\/image_319.jpg",
            ".\/data\/cleaned_data\/facebook_cleaned_images\/image_320.jpg"
        ],
        "emoji":[
            "\ud83d\ude80",
            "\ud83d\udd10"
        ],
        "hashtags":[
            "#blockchain",
            "#blockchaindevelopment",
            "#blockchainappdevelopment",
            "#blockchaindevelopmentservices",
            "#BlockchainInnovation",
            "#blockchaintechnology",
            "#blockchainsolutions",
            "#blockchainrevolution",
            "#blockchainapplications"
        ],
        "post_heading":"Revolutionize your digital landscape with our Blockchain Development services.",
        "post_content":"We craft secure, transparent, and innovative solutions, scripting the future of decentralized technology. Join us in the evolution of trust and innovation!",
        "platform":"facebook"
    },
    {
        "image_paths":[
            ".\/data\/cleaned_data\/facebook_cleaned_images\/image_227.jpg",
            ".\/data\/cleaned_data\/facebook_cleaned_images\/image_228.jpg",
            ".\/data\/cleaned_data\/facebook_cleaned_images\/image_229.jpg",
            ".\/data\/cleaned_data\/facebook_cleaned_images\/image_230.jpg",
            ".\/data\/cleaned_data\/facebook_cleaned_images\/image_231.jpg"
        ],
        "emoji":[

        ],
        "hashtags":[
            "#fitnessapp",
            "#fitness",
            "#FitnessRevolution",
            "#appdevelopment",
            "#mobileapp",
            "#mobiledevelopment"
        ],
        "post_heading":"Revolutionize your fitness journey with our cutting-edge app.",
        "post_content":"Elevate workouts with engaging visuals and seamless navigation. Stay connected with real-time updates for an empowering fitness experience. Your safety is our priority \u2013 trust a secure environment for confident workouts. Start your fitness revolution today!",
        "platform":"facebook"
    },
    {
        "image_paths":[
            ".\/data\/cleaned_data\/facebook_cleaned_images\/image_434.jpg",
            ".\/data\/cleaned_data\/facebook_cleaned_images\/image_435.jpg",
            ".\/data\/cleaned_data\/facebook_cleaned_images\/image_436.jpg",
            ".\/data\/cleaned_data\/facebook_cleaned_images\/image_437.jpg",
            ".\/data\/cleaned_data\/facebook_cleaned_images\/image_438.jpg"
        ],
        "emoji":[

        ],
        "hashtags":[
            "#SelfCare",
            "#TeachersAndStudents",
            "#MentalHealth",
            "#SundaySocial",
            "#ItobuzTechnologies"
        ],
        "post_heading":"Self-care is an important component of a teacher\u2019s mental health, but there are misconceptions about what it is.",
        "post_content":"It\u2019s common for educators to dismiss the self-care movement as \u201cselfish\u201d or \u201csuperficial.\u201d But for teachers, self-care is so much more than breakfast in bed or treating yourself to a spa day. It\u2019s about taking care of your health so that you\u2019re prepared to be the best teacher you can be for yourself and your students.",
        "platform":"facebook"
    },
    {
        "image_paths":[
            ".\/data\/cleaned_data\/facebook_cleaned_images\/image_179.jpg",
            ".\/data\/cleaned_data\/facebook_cleaned_images\/image_180.jpg",
            ".\/data\/cleaned_data\/facebook_cleaned_images\/image_181.jpg",
            ".\/data\/cleaned_data\/facebook_cleaned_images\/image_182.jpg",
            ".\/data\/cleaned_data\/facebook_cleaned_images\/image_183.jpg"
        ],
        "emoji":[

        ],
        "hashtags":[
            "#technology",
            "#6gtechnology",
            "#techinnovation",
            "#itobuztech"
        ],
        "post_heading":"Step into the future with us as we uncover the transformative potential of 6G technology and its six groundbreaking benefits.",
        "post_content":"From instantaneous downloads to eco-friendly solutions, 6G is poised to revolutionize connectivity and innovation. Join the conversation and stay ahead of the curve",
        "platform":"facebook"
    },
    {
        "image_paths":[
            ".\/data\/cleaned_data\/facebook_cleaned_images\/image_69.jpg",
            ".\/data\/cleaned_data\/facebook_cleaned_images\/image_70.jpg",
            ".\/data\/cleaned_data\/facebook_cleaned_images\/image_71.jpg",
            ".\/data\/cleaned_data\/facebook_cleaned_images\/image_72.jpg",
            ".\/data\/cleaned_data\/facebook_cleaned_images\/image_73.jpg"
        ],
        "emoji":[
            "\ud83d\ude80"
        ],
        "hashtags":[
            "#aiappdevelopment",
            "#mobileappinnovation",
            "#smartapps",
            "#appdevelopmenttrends",
            "#aitechnology",
            "#futureofapps",
            "#apptransformation",
            "#smarterapps",
            "#appdesign",
            "#mobileinnovation",
            "#aiapp",
            "#itobuztechnologies"
        ],
        "post_heading":"Transform your mobile app with cutting-edge AI!",
        "post_content":"From streamlining customer support with smart chatbots to enhancing security and personalizing user experiences, discover how these 6 AI innovations can set your app apart. Dive into the future of app development and make every interaction smarter and more efficient.",
        "platform":"facebook"
    },
    {
        "image_paths":[
            ".\/data\/cleaned_data\/facebook_cleaned_images\/image_280.jpg",
            ".\/data\/cleaned_data\/facebook_cleaned_images\/image_281.jpg",
            ".\/data\/cleaned_data\/facebook_cleaned_images\/image_282.jpg",
            ".\/data\/cleaned_data\/facebook_cleaned_images\/image_283.jpg"
        ],
        "emoji":[
            "\ud83d\ude80",
            "\ud83d\udcca",
<<<<<<< HEAD
            "\ud83c\udfc0",
            "\ud83d\udd0d",
            "\ud83c\udf10"
=======
            "\ud83c\udf10",
            "\ud83c\udfc0",
            "\ud83d\udd0d"
>>>>>>> 0e0a16da
        ],
        "hashtags":[
            "#AISportsRevolution",
            "#AI",
            "#AIinSports"
        ],
        "post_heading":"Unleash the Power of AI in Sports!",
        "post_content":"From transforming player performance analysis to tailoring personalized diets, AI is rewriting the playbook of success in the sports industry! Join us on this exhilarating journey as we explore the cutting-edge innovations propelling sports into the future. Let's redefine the game together!",
        "platform":"facebook"
    },
    {
        "image_paths":[
            ".\/data\/cleaned_data\/facebook_cleaned_images\/image_340.jpg",
            ".\/data\/cleaned_data\/facebook_cleaned_images\/image_341.jpg",
            ".\/data\/cleaned_data\/facebook_cleaned_images\/image_342.jpg",
            ".\/data\/cleaned_data\/facebook_cleaned_images\/image_343.jpg",
            ".\/data\/cleaned_data\/facebook_cleaned_images\/image_344.jpg"
        ],
        "emoji":[
            "\ud83d\ude80"
        ],
        "hashtags":[
            "#businessprocess",
            "#businessprocessautomation",
            "#businessautomation",
            "#businessprocessmanagement"
        ],
        "post_heading":"Unlock the Future of Work with Business Process Automation!",
        "post_content":"Say goodbye to repetitive tasks and hello to efficiency, productivity, and innovation. Let's streamline your business processes for a brighter tomorrow!",
        "platform":"facebook"
    },
    {
        "image_paths":[
            ".\/data\/cleaned_data\/facebook_cleaned_images\/image_382.jpg",
            ".\/data\/cleaned_data\/facebook_cleaned_images\/image_383.jpg",
            ".\/data\/cleaned_data\/facebook_cleaned_images\/image_384.jpg",
            ".\/data\/cleaned_data\/facebook_cleaned_images\/image_385.jpg"
        ],
        "emoji":[
            "\ud83d\ude80",
            "\ud83d\udca1"
        ],
        "hashtags":[
            "#cryptocurrencyapp",
            "#appdevelopmentagency",
            "#appdevelopmentcompany",
            "#softwaredevelopment",
            "#customsoftwaredevelopment"
        ],
        "post_heading":"Unlock the potential of cryptocurrency with our top-notch app development services.",
        "post_content":"From digital wallets to trading platforms, we build secure and user-friendly solutions that put you ahead in the crypto game. Join the revolution today!",
        "platform":"facebook"
    },
    {
        "image_paths":[
            ".\/data\/cleaned_data\/facebook_cleaned_images\/image_335.jpg",
            ".\/data\/cleaned_data\/facebook_cleaned_images\/image_336.jpg",
            ".\/data\/cleaned_data\/facebook_cleaned_images\/image_337.jpg",
            ".\/data\/cleaned_data\/facebook_cleaned_images\/image_338.jpg",
            ".\/data\/cleaned_data\/facebook_cleaned_images\/image_339.jpg"
        ],
        "emoji":[
            "\ud83d\ude80"
        ],
        "hashtags":[
            "#enterprisemobility",
            "#mobility",
            "#mobilitysolutions",
            "#EnterpriseTransformation",
            "#enterprisesoftware"
        ],
        "post_heading":"Unlock the potential of your business with Enterprise Mobility Solutions!",
        "post_content":"Stay connected, productive, and agile from anywhere, anytime. Say goodbye to boundaries and hello to limitless opportunities.",
        "platform":"facebook"
    },
    {
        "image_paths":[
            ".\/data\/cleaned_data\/facebook_cleaned_images\/image_164.jpg",
            ".\/data\/cleaned_data\/facebook_cleaned_images\/image_165.jpg",
            ".\/data\/cleaned_data\/facebook_cleaned_images\/image_166.jpg",
            ".\/data\/cleaned_data\/facebook_cleaned_images\/image_167.jpg",
            ".\/data\/cleaned_data\/facebook_cleaned_images\/image_168.jpg"
        ],
        "emoji":[

        ],
        "hashtags":[
            "#SaaS",
            "#Cybersecurity",
            "#Software",
            "#CloudApps",
            "#TechSolutions",
            "#itobuz",
            "#itobuztech"
        ],
        "post_heading":"Unlock the power of essential SaaS applications!",
        "post_content":"Enhance teamwork, streamline file sharing, manage customer relationships effectively, simplify financial management, and protect your business with top-notch cybersecurity tools",
        "platform":"facebook"
    },
    {
        "image_paths":[
            ".\/data\/cleaned_data\/facebook_cleaned_images\/image_378.jpg",
            ".\/data\/cleaned_data\/facebook_cleaned_images\/image_379.jpg",
            ".\/data\/cleaned_data\/facebook_cleaned_images\/image_380.jpg",
            ".\/data\/cleaned_data\/facebook_cleaned_images\/image_381.jpg"
        ],
        "emoji":[
            "\ud83c\udf10",
            "\ud83d\udca1"
        ],
        "hashtags":[
            "#softwaresolutions",
            "#erpsoftwaresolutions",
            "#healthcaresoftware",
            "#softwaredevelopment",
            "#customsoftwaresolutions"
        ],
        "post_heading":"Unlock the power of technology in healthcare with our innovative software solutions!",
        "post_content":"Our healthcare software offers a wide range of features including patient portals, electronic health records, telemedicine, and more.Streamline your operations, improve patient outcomes, and stay ahead in the digital age of healthcare. Experience the transformative potential of our software today!",
        "platform":"facebook"
    },
    {
        "image_paths":[
            ".\/data\/cleaned_data\/facebook_cleaned_images\/image_247.jpg",
            ".\/data\/cleaned_data\/facebook_cleaned_images\/image_248.jpg",
            ".\/data\/cleaned_data\/facebook_cleaned_images\/image_249.jpg",
            ".\/data\/cleaned_data\/facebook_cleaned_images\/image_250.jpg",
            ".\/data\/cleaned_data\/facebook_cleaned_images\/image_251.jpg"
        ],
        "emoji":[

        ],
        "hashtags":[
            "#cloudsecurity",
            "#cloudcomputing",
            "#cloudnative",
            "#innovation",
            "#applicationsecurity",
            "#futuretech",
            "#cybersecurity"
        ],
        "post_heading":"Unveil the future of cloud computing as innovative startups pioneer cloud-native security solutions.",
        "post_content":"Dive into a realm where software-driven simplicity meets the unique challenges of cloud-native architectures. Explore how these solutions redefine security for the evolving landscape of applications and microservices",
        "platform":"facebook"
    },
    {
        "image_paths":[
            ".\/data\/cleaned_data\/facebook_cleaned_images\/image_0.jpg",
            ".\/data\/cleaned_data\/facebook_cleaned_images\/image_1.jpg",
            ".\/data\/cleaned_data\/facebook_cleaned_images\/image_2.jpg",
            ".\/data\/cleaned_data\/facebook_cleaned_images\/image_3.jpg",
            ".\/data\/cleaned_data\/facebook_cleaned_images\/image_4.jpg"
        ],
        "emoji":[
<<<<<<< HEAD
            "\ud83d\ude80",
            "\ud83d\udcaa"
=======
            "\ud83d\udcaa",
            "\ud83d\ude80"
>>>>>>> 0e0a16da
        ],
        "hashtags":[
            "#appdevelopment",
            "#healthtech",
            "#fitnessapp",
            "#digitalhealth",
            "#mobileapp",
            "#innovation",
            "#entrepreneurship",
            "#businessgrowth",
            "#appdevelopment",
            "#ItobuzTechnologies"
        ],
        "post_heading":"Want to create a standout health & fitness app?",
        "post_content":"Focus on features like personalization, gamification, and progress tracking to deliver an engaging experience. Get inspired with these tips and design a solution users will keep coming back to!",
        "platform":"facebook"
    },
    {
        "image_paths":[
            ".\/data\/cleaned_data\/facebook_cleaned_images\/image_418.jpg",
            ".\/data\/cleaned_data\/facebook_cleaned_images\/image_419.jpg"
        ],
        "emoji":[

        ],
        "hashtags":[
            "#RaiseAwareness",
            "#SelfQuarantine",
            "#COVID19",
            "#FollowProcedures",
            "#ItobuzTechnologies"
        ],
        "post_heading":"Watch for symptoms until 14 days after exposure.",
        "post_content":"If you have symptoms, immediately self-isolate and contact your local public health authority or healthcare provider. Wear a mask, stay at least 6 feet from others, wash your hands, avoid crowds, and take other steps to prevent the spread of COVID-19.",
        "platform":"facebook"
    },
    {
        "image_paths":[
            ".\/data\/cleaned_data\/facebook_cleaned_images\/image_401.jpg",
            ".\/data\/cleaned_data\/facebook_cleaned_images\/image_402.jpg",
            ".\/data\/cleaned_data\/facebook_cleaned_images\/image_403.jpg",
            ".\/data\/cleaned_data\/facebook_cleaned_images\/image_404.jpg",
            ".\/data\/cleaned_data\/facebook_cleaned_images\/image_405.jpg"
        ],
        "emoji":[

        ],
        "hashtags":[
            "#HealthcareAppDevelopment",
            "#InnovationAtItsBest",
            "#Itobuz",
            "#appdevelopmentagency",
            "#mobileappdevelopmentagency",
            "#appdevelopmentcompany",
            "#healthcareapp",
            "#ondemandapps",
            "#logisticsapp",
            "#BlockchainApp"
        ],
        "post_heading":"With the increasing use of mobile devices, businesses that invest in app development can enhance user experience, boost revenue, and stay ahead of the competition.",
        "post_content":"By tailoring mobile apps to their unique business needs, companies can create seamless experiences that delight users and drive business growth.To learn more about Industries, Scroll Down Healthcare App Development :Medical apps facilitate patient care, efficiency, engagement, remote monitoring, and personalization. On Demand App Development :An on-demand app connects users to the services or products they need in real-time.Transportation & Logistics App Development :Modern logistics & transportation applications are aimed at improving the flow of goods and people.Blockchain App Development :Blockchain app development provides secure, efficient, and decentralized transactions.",
        "platform":"facebook"
    },
    {
        "image_paths":[
            ".\/data\/cleaned_data\/facebook_cleaned_images\/image_360.jpg",
            ".\/data\/cleaned_data\/facebook_cleaned_images\/image_361.jpg",
            ".\/data\/cleaned_data\/facebook_cleaned_images\/image_362.jpg",
            ".\/data\/cleaned_data\/facebook_cleaned_images\/image_363.jpg",
            ".\/data\/cleaned_data\/facebook_cleaned_images\/image_364.jpg"
        ],
        "emoji":[
<<<<<<< HEAD
            "\ud83d\ude80",
            "\ud83d\udd2e",
            "\ud83c\udf10"
=======
            "\ud83c\udf10",
            "\ud83d\udd2e",
            "\ud83d\ude80"
>>>>>>> 0e0a16da
        ],
        "hashtags":[
            "#AR",
            "#VR",
            "#VirtualReality",
            "#AugmentedReality",
            "#DigitalTransformation",
            "#technologytrends",
            "#futuretechnologies",
            "#EdTechRevolution",
            "#AugmentedIntelligence",
            "#virtualrealityexperience",
            "#Itobuz"
        ],
        "post_heading":"Embrace the Future of Reality!",
        "post_content":"Discover the magic of and technology as you step into a world of boundless possibilities. From escapades to enhancements, these transformative technologies are reshaping how we learn, work, and play",
        "platform":"facebook"
    },
    {
        "image_paths":[
            ".\/data\/cleaned_data\/facebook_cleaned_images\/image_93.jpg",
            ".\/data\/cleaned_data\/facebook_cleaned_images\/image_94.jpg",
            ".\/data\/cleaned_data\/facebook_cleaned_images\/image_95.jpg",
            ".\/data\/cleaned_data\/facebook_cleaned_images\/image_96.jpg",
            ".\/data\/cleaned_data\/facebook_cleaned_images\/image_97.jpg"
        ],
        "emoji":[
            "\ud83c\udf1f"
        ],
        "hashtags":[
            "#airevolution",
            "#machinelearning",
            "#ondemandapps",
            "#techinnovation",
            "#appdevelopment",
            "#AI",
            "#mobileapptrends",
            "#techinnovation",
            "#mobileapp",
            "#itobuztechnologies"
        ],
        "post_heading":"Explore How AI & ML Are Revolutionizing On-Demand Apps!",
        "post_content":"From personalized experiences to smart forecasting and automated support, AI and Machine Learning are enhancing the way we interact with on-demand services. Swipe through our slides to see how these innovations are shaping the future!",
        "platform":"facebook"
    },
    {
        "image_paths":[
            ".\/data\/cleaned_data\/facebook_cleaned_images\/image_78.jpg",
            ".\/data\/cleaned_data\/facebook_cleaned_images\/image_79.jpg",
            ".\/data\/cleaned_data\/facebook_cleaned_images\/image_80.jpg",
            ".\/data\/cleaned_data\/facebook_cleaned_images\/image_81.jpg",
            ".\/data\/cleaned_data\/facebook_cleaned_images\/image_82.jpg"
        ],
        "emoji":[
<<<<<<< HEAD
            "\ud83c\udf31",
            "\ud83c\udf3e"
=======
            "\ud83c\udf3e",
            "\ud83c\udf31"
>>>>>>> 0e0a16da
        ],
        "hashtags":[
            "#iot",
            "#technology",
            "#smartfarming",
            "#sustainability",
            "#innovation",
            "#futureoffarming",
            "#greentech",
            "#smartagriculture",
            "#techtrends",
            "#farmtech",
            "#digitaltransformation",
            "#sustainableliving",
            "#iotinagriculture",
            "#itobuztechnologies"
        ],
        "post_heading":"Smart farming is here!",
        "post_content":"With IoT, farmers can boost crop yields, save water, cut labor costs, and even monitor livestock health\u2014all in real-time. Discover how technology is transforming agriculture for a more sustainable future.",
        "platform":"facebook"
    },
    {
        "image_paths":[
            ".\/data\/cleaned_data\/facebook_cleaned_images\/image_396.jpg",
            ".\/data\/cleaned_data\/facebook_cleaned_images\/image_397.jpg",
            ".\/data\/cleaned_data\/facebook_cleaned_images\/image_398.jpg",
            ".\/data\/cleaned_data\/facebook_cleaned_images\/image_399.jpg",
            ".\/data\/cleaned_data\/facebook_cleaned_images\/image_400.jpg"
        ],
        "emoji":[
<<<<<<< HEAD
            "\ud83c\udf0d",
            "\ud83c\udf31",
            "\u2728",
            "\ud83c\udf3f",
            "\ud83d\udca1"
=======
            "\ud83c\udf3f",
            "\u2728",
            "\ud83d\udca1",
            "\ud83c\udf0d",
            "\ud83c\udf31"
>>>>>>> 0e0a16da
        ],
        "hashtags":[
            "#renewableenergy",
            "#softwaresolutions",
            "#softwaredevelopment",
            "#softwaremanagement",
            "#customsoftwaresolutions",
            "#customsoftwaredevelopmentcompany",
            "#renewableenergysolutions"
        ],
        "post_heading":"Embrace the Power of Renewable Energy!",
        "post_content":"Discover how Itobuz's cutting-edge Renewable Energy Management Software is transforming the sustainability landscape.",
        "platform":"facebook"
    },
    {
        "image_paths":[
            ".\/data\/cleaned_data\/facebook_cleaned_images\/image_345.jpg",
            ".\/data\/cleaned_data\/facebook_cleaned_images\/image_346.jpg",
            ".\/data\/cleaned_data\/facebook_cleaned_images\/image_347.jpg",
            ".\/data\/cleaned_data\/facebook_cleaned_images\/image_348.jpg",
            ".\/data\/cleaned_data\/facebook_cleaned_images\/image_349.jpg"
        ],
        "emoji":[
<<<<<<< HEAD
            "\ud83d\udde3\ufe0f",
            "\ud83e\udd16",
            "\ud83d\ude80",
            "\ud83d\udcac"
=======
            "\ud83d\udcac",
            "\ud83d\udde3\ufe0f",
            "\ud83e\udd16",
            "\ud83d\ude80"
>>>>>>> 0e0a16da
        ],
        "hashtags":[
            "#voicetechnology",
            "#chatbots",
            "#technologytrends2023",
            "#voiceintegration",
            "#technologyinnovation",
            "#technologytrends"
        ],
        "post_heading":"Bridging the Gap: When Voice Meets Chatbot!",
        "post_content":"Explore the seamless integration of voice technology with chatbots, revolutionizing customer interactions and boosting engagement.",
        "platform":"facebook"
    },
    {
        "image_paths":[
            ".\/data\/cleaned_data\/facebook_cleaned_images\/image_386.jpg",
            ".\/data\/cleaned_data\/facebook_cleaned_images\/image_387.jpg",
            ".\/data\/cleaned_data\/facebook_cleaned_images\/image_388.jpg",
            ".\/data\/cleaned_data\/facebook_cleaned_images\/image_389.jpg",
            ".\/data\/cleaned_data\/facebook_cleaned_images\/image_390.jpg"
        ],
        "emoji":[
<<<<<<< HEAD
            "\ud83d\ude80",
            "\ud83d\udcf1",
            "\ud83d\udcbc",
            "\ud83d\udcf2",
            "\ud83c\udf1f"
=======
            "\ud83c\udf1f",
            "\ud83d\ude80",
            "\ud83d\udcbc",
            "\ud83d\udcf2",
            "\ud83d\udcf1"
>>>>>>> 0e0a16da
        ],
        "hashtags":[
            "#appdevelopmentagency",
            "#ondemandappdevelopment",
            "#ondemandapps",
            "#appdevelopmentcompany",
            "#appdevelopmentservices",
            "#Itobuz",
            "#HealthcareAppDevelopment",
            "#logisticsapp",
            "#fooddeliveryappdevelopment"
        ],
        "post_heading":"Elevate Your Business with On-Demand App Development!",
        "post_content":"From transportation and food delivery to healthcare and home services, Itobuz Technologies has the expertise to take your brand to new heights. Discover the power of convenience and seamless experiences today!",
        "platform":"facebook"
    },
    {
        "image_paths":[
            ".\/data\/cleaned_data\/facebook_cleaned_images\/image_373.jpg",
            ".\/data\/cleaned_data\/facebook_cleaned_images\/image_374.jpg",
            ".\/data\/cleaned_data\/facebook_cleaned_images\/image_375.jpg",
            ".\/data\/cleaned_data\/facebook_cleaned_images\/image_376.jpg",
            ".\/data\/cleaned_data\/facebook_cleaned_images\/image_377.jpg"
        ],
        "emoji":[
<<<<<<< HEAD
            "\ud83d\ude80",
            "\ud83d\udcca",
            "\ud83d\udc69\u200d\ud83c\udf93",
            "\ud83c\udfeb",
            "\ud83d\udcda",
            "\u2728",
            "\ud83c\udfaf",
            "\ud83d\udcbb",
            "\ud83e\udd1d",
            "\ud83d\udd0d",
            "\u2705",
            "\ud83d\udca1",
            "\ud83c\udf1f"
=======
            "\ud83c\udf1f",
            "\ud83d\udc69\u200d\ud83c\udf93",
            "\ud83d\ude80",
            "\ud83d\udcda",
            "\u2728",
            "\ud83c\udfaf",
            "\ud83d\udcca",
            "\u2705",
            "\ud83d\udca1",
            "\ud83d\udcbb",
            "\ud83d\udd0d",
            "\ud83e\udd1d",
            "\ud83c\udfeb"
>>>>>>> 0e0a16da
        ],
        "hashtags":[
            "#EdTechSolutions",
            "#edtechinnovation",
            "#customsoftwaresolutions",
            "#softwaredevelopmentagency"
        ],
        "post_heading":"Revolutionize your learning experience with our cutting-edge edtech software solutions!",
        "post_content":"Unlock the true potential of education with our innovative tools designed to inspire and empower both educators and students. Personalized learning paths? We've got you covered! Real-time progress tracking? Absolutely! Seamless collaboration between teachers and students? You bet! Embrace the future of education and embrace success. Whether you're an educational institution or an eager learner, our edtech software is tailored to meet your unique needs.",
        "platform":"facebook"
    },
    {
        "image_paths":[
            ".\/data\/cleaned_data\/facebook_cleaned_images\/image_5.jpg",
            ".\/data\/cleaned_data\/facebook_cleaned_images\/image_6.jpg",
            ".\/data\/cleaned_data\/facebook_cleaned_images\/image_7.jpg",
            ".\/data\/cleaned_data\/facebook_cleaned_images\/image_8.jpg",
            ".\/data\/cleaned_data\/facebook_cleaned_images\/image_9.jpg"
        ],
        "emoji":[
<<<<<<< HEAD
            "\ud83d\udcc8",
            "\ud83d\udc49",
            "\ud83d\udca1",
            "\ud83d\ude9b"
=======
            "\ud83d\udc49",
            "\ud83d\udca1",
            "\ud83d\ude9b",
            "\ud83d\udcc8"
>>>>>>> 0e0a16da
        ],
        "hashtags":[
            "#ItobuzTechnologies",
            "#technology",
            "#logistic",
            "#softwaredevelopment",
            "#SupplyChain",
            "#SupplyChainManagement",
            "#LogisticsSolutions",
            "#Transportation",
            "#RealTimeTracking",
            "#LogisticsSoftware",
            "#LogisticsPlatform"
        ],
        "post_heading":"Struggling with delays and inefficiencies in logistics?",
        "post_content":"ITobuz Technologies delivers smarter automation to optimize routes, track inventory in real-time, and streamline communication. Save costs, boost efficiency, and enhance customer satisfaction. Ready to transform your logistics? Contact us today!",
        "platform":"facebook"
    }
]<|MERGE_RESOLUTION|>--- conflicted
+++ resolved
@@ -176,13 +176,8 @@
             ".\/data\/cleaned_data\/facebook_cleaned_images\/image_107.jpg"
         ],
         "emoji":[
-<<<<<<< HEAD
-            "\ud83d\ude80",
-            "\ud83c\udf1f"
-=======
             "\ud83c\udf1f",
             "\ud83d\ude80"
->>>>>>> 0e0a16da
         ],
         "hashtags":[
             "#CrossPlatform",
@@ -363,19 +358,11 @@
             ".\/data\/cleaned_data\/facebook_cleaned_images\/image_173.jpg"
         ],
         "emoji":[
-<<<<<<< HEAD
-            "\ud83c\udf0d",
-            "\u26a1",
-            "\ud83d\udcb0",
-            "\ud83c\udf10",
-            "\ud83d\udd04"
-=======
             "\ud83d\udd04",
             "\ud83c\udf10",
             "\ud83c\udf0d",
             "\u26a1",
             "\ud83d\udcb0"
->>>>>>> 0e0a16da
         ],
         "hashtags":[
             "#webappdevelopment",
@@ -443,13 +430,8 @@
             ".\/data\/cleaned_data\/facebook_cleaned_images\/image_275.jpg"
         ],
         "emoji":[
-<<<<<<< HEAD
-            "\u2728",
-            "\ud83c\udf10"
-=======
             "\ud83c\udf10",
             "\u2728"
->>>>>>> 0e0a16da
         ],
         "hashtags":[
             "#aitrends",
@@ -672,21 +654,12 @@
             ".\/data\/cleaned_data\/facebook_cleaned_images\/image_359.jpg"
         ],
         "emoji":[
-<<<<<<< HEAD
-            "\ud83d\udcc8",
-            "\ud83d\udcc9",
-            "\ud83d\udccb",
-            "\ud83d\udeab",
-            "\ud83d\udcbc",
-            "\ud83d\udca1"
-=======
             "\ud83d\udcbc",
             "\ud83d\udca1",
             "\ud83d\udeab",
             "\ud83d\udccb",
             "\ud83d\udcc8",
             "\ud83d\udcc9"
->>>>>>> 0e0a16da
         ],
         "hashtags":[
             "#inventorymanagementsoftware",
@@ -732,13 +705,8 @@
             ".\/data\/cleaned_data\/facebook_cleaned_images\/image_311.jpg"
         ],
         "emoji":[
-<<<<<<< HEAD
-            "\ud83d\ude80",
-            "\ud83c\udf10"
-=======
             "\ud83c\udf10",
             "\ud83d\ude80"
->>>>>>> 0e0a16da
         ],
         "hashtags":[
             "#5GTechnology",
@@ -805,13 +773,8 @@
             ".\/data\/cleaned_data\/facebook_cleaned_images\/image_334.jpg"
         ],
         "emoji":[
-<<<<<<< HEAD
-            "\ud83d\udcbb",
-            "\ud83c\udf10",
-=======
             "\ud83c\udf10",
             "\ud83d\udcbb",
->>>>>>> 0e0a16da
             "\ud83c\udf1f"
         ],
         "hashtags":[
@@ -910,13 +873,8 @@
             ".\/data\/cleaned_data\/facebook_cleaned_images\/image_288.jpg"
         ],
         "emoji":[
-<<<<<<< HEAD
-            "\ud83d\ude97",
-            "\u2728"
-=======
             "\u2728",
             "\ud83d\ude97"
->>>>>>> 0e0a16da
         ],
         "hashtags":[
             "#5GTechnology",
@@ -1076,13 +1034,8 @@
             ".\/data\/cleaned_data\/facebook_cleaned_images\/image_271.jpg"
         ],
         "emoji":[
-<<<<<<< HEAD
-            "\ud83d\ude80",
-            "\ud83d\udd0f"
-=======
             "\ud83d\udd0f",
             "\ud83d\ude80"
->>>>>>> 0e0a16da
         ],
         "hashtags":[
             "#blockchainapps",
@@ -1105,13 +1058,8 @@
             ".\/data\/cleaned_data\/facebook_cleaned_images\/image_241.jpg"
         ],
         "emoji":[
-<<<<<<< HEAD
-            "\ud83d\udde3\ufe0f",
-            "\ud83c\udf10",
-=======
             "\ud83c\udf10",
             "\ud83d\udde3\ufe0f",
->>>>>>> 0e0a16da
             "\ud83d\udcac"
         ],
         "hashtags":[
@@ -1305,13 +1253,8 @@
             ".\/data\/cleaned_data\/facebook_cleaned_images\/image_279.jpg"
         ],
         "emoji":[
-<<<<<<< HEAD
-            "\ud83c\udf08",
-            "\ud83d\ude80"
-=======
             "\ud83d\ude80",
             "\ud83c\udf08"
->>>>>>> 0e0a16da
         ],
         "hashtags":[
             "#metaverse",
@@ -1579,15 +1522,9 @@
             ".\/data\/cleaned_data\/facebook_cleaned_images\/image_14.jpg"
         ],
         "emoji":[
-<<<<<<< HEAD
-            "\u2728",
-            "\ud83d\udcbb",
-            "\ud83c\udf1f"
-=======
             "\ud83c\udf1f",
             "\u2728",
             "\ud83d\udcbb"
->>>>>>> 0e0a16da
         ],
         "hashtags":[
             "#DigitalInnovation",
@@ -1734,15 +1671,9 @@
         "emoji":[
             "\ud83d\ude80",
             "\ud83d\udcca",
-<<<<<<< HEAD
-            "\ud83c\udfc0",
-            "\ud83d\udd0d",
-            "\ud83c\udf10"
-=======
             "\ud83c\udf10",
             "\ud83c\udfc0",
             "\ud83d\udd0d"
->>>>>>> 0e0a16da
         ],
         "hashtags":[
             "#AISportsRevolution",
@@ -1897,13 +1828,8 @@
             ".\/data\/cleaned_data\/facebook_cleaned_images\/image_4.jpg"
         ],
         "emoji":[
-<<<<<<< HEAD
-            "\ud83d\ude80",
-            "\ud83d\udcaa"
-=======
             "\ud83d\udcaa",
             "\ud83d\ude80"
->>>>>>> 0e0a16da
         ],
         "hashtags":[
             "#appdevelopment",
@@ -1976,15 +1902,9 @@
             ".\/data\/cleaned_data\/facebook_cleaned_images\/image_364.jpg"
         ],
         "emoji":[
-<<<<<<< HEAD
-            "\ud83d\ude80",
-            "\ud83d\udd2e",
-            "\ud83c\udf10"
-=======
             "\ud83c\udf10",
             "\ud83d\udd2e",
             "\ud83d\ude80"
->>>>>>> 0e0a16da
         ],
         "hashtags":[
             "#AR",
@@ -2039,13 +1959,8 @@
             ".\/data\/cleaned_data\/facebook_cleaned_images\/image_82.jpg"
         ],
         "emoji":[
-<<<<<<< HEAD
-            "\ud83c\udf31",
-            "\ud83c\udf3e"
-=======
             "\ud83c\udf3e",
             "\ud83c\udf31"
->>>>>>> 0e0a16da
         ],
         "hashtags":[
             "#iot",
@@ -2076,19 +1991,11 @@
             ".\/data\/cleaned_data\/facebook_cleaned_images\/image_400.jpg"
         ],
         "emoji":[
-<<<<<<< HEAD
-            "\ud83c\udf0d",
-            "\ud83c\udf31",
-            "\u2728",
-            "\ud83c\udf3f",
-            "\ud83d\udca1"
-=======
             "\ud83c\udf3f",
             "\u2728",
             "\ud83d\udca1",
             "\ud83c\udf0d",
             "\ud83c\udf31"
->>>>>>> 0e0a16da
         ],
         "hashtags":[
             "#renewableenergy",
@@ -2112,17 +2019,10 @@
             ".\/data\/cleaned_data\/facebook_cleaned_images\/image_349.jpg"
         ],
         "emoji":[
-<<<<<<< HEAD
-            "\ud83d\udde3\ufe0f",
-            "\ud83e\udd16",
-            "\ud83d\ude80",
-            "\ud83d\udcac"
-=======
             "\ud83d\udcac",
             "\ud83d\udde3\ufe0f",
             "\ud83e\udd16",
             "\ud83d\ude80"
->>>>>>> 0e0a16da
         ],
         "hashtags":[
             "#voicetechnology",
@@ -2145,19 +2045,11 @@
             ".\/data\/cleaned_data\/facebook_cleaned_images\/image_390.jpg"
         ],
         "emoji":[
-<<<<<<< HEAD
-            "\ud83d\ude80",
-            "\ud83d\udcf1",
-            "\ud83d\udcbc",
-            "\ud83d\udcf2",
-            "\ud83c\udf1f"
-=======
             "\ud83c\udf1f",
             "\ud83d\ude80",
             "\ud83d\udcbc",
             "\ud83d\udcf2",
             "\ud83d\udcf1"
->>>>>>> 0e0a16da
         ],
         "hashtags":[
             "#appdevelopmentagency",
@@ -2183,21 +2075,6 @@
             ".\/data\/cleaned_data\/facebook_cleaned_images\/image_377.jpg"
         ],
         "emoji":[
-<<<<<<< HEAD
-            "\ud83d\ude80",
-            "\ud83d\udcca",
-            "\ud83d\udc69\u200d\ud83c\udf93",
-            "\ud83c\udfeb",
-            "\ud83d\udcda",
-            "\u2728",
-            "\ud83c\udfaf",
-            "\ud83d\udcbb",
-            "\ud83e\udd1d",
-            "\ud83d\udd0d",
-            "\u2705",
-            "\ud83d\udca1",
-            "\ud83c\udf1f"
-=======
             "\ud83c\udf1f",
             "\ud83d\udc69\u200d\ud83c\udf93",
             "\ud83d\ude80",
@@ -2211,7 +2088,6 @@
             "\ud83d\udd0d",
             "\ud83e\udd1d",
             "\ud83c\udfeb"
->>>>>>> 0e0a16da
         ],
         "hashtags":[
             "#EdTechSolutions",
@@ -2232,17 +2108,10 @@
             ".\/data\/cleaned_data\/facebook_cleaned_images\/image_9.jpg"
         ],
         "emoji":[
-<<<<<<< HEAD
-            "\ud83d\udcc8",
-            "\ud83d\udc49",
-            "\ud83d\udca1",
-            "\ud83d\ude9b"
-=======
             "\ud83d\udc49",
             "\ud83d\udca1",
             "\ud83d\ude9b",
             "\ud83d\udcc8"
->>>>>>> 0e0a16da
         ],
         "hashtags":[
             "#ItobuzTechnologies",
