--- conflicted
+++ resolved
@@ -358,11 +358,8 @@
             ".\/data\/cleaned_data\/facebook_cleaned_images\/image_173.jpg"
         ],
         "emoji":[
-<<<<<<< HEAD
-=======
             "\u26a1",
             "\ud83c\udf0d",
->>>>>>> 0bafff1a
             "\ud83d\udcb0",
             "\ud83c\udf0d",
             "\ud83c\udf10",
@@ -660,19 +657,11 @@
         ],
         "emoji":[
             "\ud83d\udccb",
-<<<<<<< HEAD
-            "\ud83d\udca1",
-            "\ud83d\udcc8",
-            "\ud83d\udcbc",
-            "\ud83d\udeab",
-            "\ud83d\udcc9"
-=======
             "\ud83d\udcbc",
             "\ud83d\udcc9",
             "\ud83d\udcc8",
             "\ud83d\udca1",
             "\ud83d\udeab"
->>>>>>> 0bafff1a
         ],
         "hashtags":[
             "#inventorymanagementsoftware",
@@ -1535,15 +1524,9 @@
             ".\/data\/cleaned_data\/facebook_cleaned_images\/image_14.jpg"
         ],
         "emoji":[
-<<<<<<< HEAD
-            "\ud83c\udf1f",
-            "\u2728",
-            "\ud83d\udcbb"
-=======
             "\ud83d\udcbb",
             "\ud83c\udf1f",
             "\u2728"
->>>>>>> 0bafff1a
         ],
         "hashtags":[
             "#DigitalInnovation",
@@ -1688,19 +1671,11 @@
             ".\/data\/cleaned_data\/facebook_cleaned_images\/image_283.jpg"
         ],
         "emoji":[
-<<<<<<< HEAD
-            "\ud83d\ude80",
-            "\ud83c\udfc0",
-            "\ud83d\udcca",
-            "\ud83c\udf10",
-            "\ud83d\udd0d"
-=======
             "\ud83c\udfc0",
             "\ud83d\udcca",
             "\ud83d\udd0d",
             "\ud83c\udf10",
             "\ud83d\ude80"
->>>>>>> 0bafff1a
         ],
         "hashtags":[
             "#AISportsRevolution",
@@ -1930,13 +1905,8 @@
         ],
         "emoji":[
             "\ud83c\udf10",
-<<<<<<< HEAD
-            "\ud83d\udd2e",
-            "\ud83d\ude80"
-=======
             "\ud83d\ude80",
             "\ud83d\udd2e"
->>>>>>> 0bafff1a
         ],
         "hashtags":[
             "#AR",
@@ -2026,13 +1996,9 @@
             "\ud83c\udf3f",
             "\ud83d\udca1",
             "\ud83c\udf0d",
-<<<<<<< HEAD
-            "\u2728",
-=======
             "\ud83d\udca1",
             "\u2728",
             "\ud83c\udf3f",
->>>>>>> 0bafff1a
             "\ud83c\udf31"
         ],
         "hashtags":[
@@ -2059,14 +2025,9 @@
         "emoji":[
             "\ud83d\udcac",
             "\ud83d\udde3\ufe0f",
-<<<<<<< HEAD
-            "\ud83e\udd16",
-            "\ud83d\ude80"
-=======
             "\ud83d\ude80",
             "\ud83d\udcac",
             "\ud83e\udd16"
->>>>>>> 0bafff1a
         ],
         "hashtags":[
             "#voicetechnology",
@@ -2089,20 +2050,11 @@
             ".\/data\/cleaned_data\/facebook_cleaned_images\/image_390.jpg"
         ],
         "emoji":[
-<<<<<<< HEAD
-            "\ud83c\udf1f",
-            "\ud83d\ude80",
-=======
->>>>>>> 0bafff1a
             "\ud83d\udcbc",
             "\ud83d\udcf1",
             "\ud83c\udf1f",
             "\ud83d\udcf2",
-<<<<<<< HEAD
-            "\ud83d\udcf1"
-=======
             "\ud83d\ude80"
->>>>>>> 0bafff1a
         ],
         "hashtags":[
             "#appdevelopmentagency",
@@ -2128,21 +2080,6 @@
             ".\/data\/cleaned_data\/facebook_cleaned_images\/image_377.jpg"
         ],
         "emoji":[
-<<<<<<< HEAD
-            "\ud83c\udf1f",
-            "\ud83d\ude80",
-            "\u2705",
-            "\ud83d\udcbb",
-            "\ud83d\udcca",
-            "\ud83d\udca1",
-            "\ud83c\udfeb",
-            "\ud83d\udc69\u200d\ud83c\udf93",
-            "\u2728",
-            "\ud83d\udcda",
-            "\ud83e\udd1d",
-            "\ud83c\udfaf",
-            "\ud83d\udd0d"
-=======
             "\ud83d\udcbb",
             "\ud83c\udfaf",
             "\ud83d\udcca",
@@ -2156,7 +2093,6 @@
             "\ud83d\udcda",
             "\ud83d\ude80",
             "\u2705"
->>>>>>> 0bafff1a
         ],
         "hashtags":[
             "#EdTechSolutions",
