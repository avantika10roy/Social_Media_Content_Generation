--- conflicted
+++ resolved
@@ -168,21 +168,10 @@
         "platform":"facebook"
     },
     {
-        "image_paths":[
-            ".\/data\/cleaned_data\/facebook_cleaned_images\/image_103.jpg",
-            ".\/data\/cleaned_data\/facebook_cleaned_images\/image_104.jpg",
-            ".\/data\/cleaned_data\/facebook_cleaned_images\/image_105.jpg",
-            ".\/data\/cleaned_data\/facebook_cleaned_images\/image_106.jpg",
-            ".\/data\/cleaned_data\/facebook_cleaned_images\/image_107.jpg"
-        ],
-        "emoji":[
-<<<<<<< HEAD
-            "\ud83d\ude80",
-            "\ud83c\udf1f"
-=======
-            "\ud83c\udf1f",
-            "\ud83d\ude80"
->>>>>>> 0e0a16da
+        "image_paths": "./data/raw_data/facebook_raw_images/image_103.jpg, ./data/raw_data/facebook_raw_images/image_104.jpg, ./data/raw_data/facebook_raw_images/image_105.jpg, ./data/raw_data/facebook_raw_images/image_106.jpg, ./data/raw_data/facebook_raw_images/image_107.jpg",
+        "emoji": [
+            "🚀",
+            "🌟"
         ],
         "hashtags":[
             "#CrossPlatform",
@@ -355,27 +344,13 @@
         "platform":"facebook"
     },
     {
-        "image_paths":[
-            ".\/data\/cleaned_data\/facebook_cleaned_images\/image_169.jpg",
-            ".\/data\/cleaned_data\/facebook_cleaned_images\/image_170.jpg",
-            ".\/data\/cleaned_data\/facebook_cleaned_images\/image_171.jpg",
-            ".\/data\/cleaned_data\/facebook_cleaned_images\/image_172.jpg",
-            ".\/data\/cleaned_data\/facebook_cleaned_images\/image_173.jpg"
-        ],
-        "emoji":[
-<<<<<<< HEAD
-            "\ud83c\udf0d",
-            "\u26a1",
-            "\ud83d\udcb0",
-            "\ud83c\udf10",
-            "\ud83d\udd04"
-=======
-            "\ud83d\udd04",
-            "\ud83c\udf10",
-            "\ud83c\udf0d",
-            "\u26a1",
-            "\ud83d\udcb0"
->>>>>>> 0e0a16da
+        "image_paths": "./data/raw_data/facebook_raw_images/image_169.jpg, ./data/raw_data/facebook_raw_images/image_170.jpg, ./data/raw_data/facebook_raw_images/image_171.jpg, ./data/raw_data/facebook_raw_images/image_172.jpg, ./data/raw_data/facebook_raw_images/image_173.jpg",
+        "emoji": [
+            "🌐",
+            "🌍",
+            "💰",
+            "🔄",
+            "⚡"
         ],
         "hashtags":[
             "#webappdevelopment",
@@ -436,20 +411,10 @@
         "platform":"facebook"
     },
     {
-        "image_paths":[
-            ".\/data\/cleaned_data\/facebook_cleaned_images\/image_272.jpg",
-            ".\/data\/cleaned_data\/facebook_cleaned_images\/image_273.jpg",
-            ".\/data\/cleaned_data\/facebook_cleaned_images\/image_274.jpg",
-            ".\/data\/cleaned_data\/facebook_cleaned_images\/image_275.jpg"
-        ],
-        "emoji":[
-<<<<<<< HEAD
-            "\u2728",
-            "\ud83c\udf10"
-=======
-            "\ud83c\udf10",
-            "\u2728"
->>>>>>> 0e0a16da
+        "image_paths": "./data/raw_data/facebook_raw_images/image_272.jpg, ./data/raw_data/facebook_raw_images/image_273.jpg, ./data/raw_data/facebook_raw_images/image_274.jpg, ./data/raw_data/facebook_raw_images/image_275.jpg",
+        "emoji": [
+            "🌐",
+            "✨"
         ],
         "hashtags":[
             "#aitrends",
@@ -664,29 +629,14 @@
         "platform":"facebook"
     },
     {
-        "image_paths":[
-            ".\/data\/cleaned_data\/facebook_cleaned_images\/image_355.jpg",
-            ".\/data\/cleaned_data\/facebook_cleaned_images\/image_356.jpg",
-            ".\/data\/cleaned_data\/facebook_cleaned_images\/image_357.jpg",
-            ".\/data\/cleaned_data\/facebook_cleaned_images\/image_358.jpg",
-            ".\/data\/cleaned_data\/facebook_cleaned_images\/image_359.jpg"
-        ],
-        "emoji":[
-<<<<<<< HEAD
-            "\ud83d\udcc8",
-            "\ud83d\udcc9",
-            "\ud83d\udccb",
-            "\ud83d\udeab",
-            "\ud83d\udcbc",
-            "\ud83d\udca1"
-=======
-            "\ud83d\udcbc",
-            "\ud83d\udca1",
-            "\ud83d\udeab",
-            "\ud83d\udccb",
-            "\ud83d\udcc8",
-            "\ud83d\udcc9"
->>>>>>> 0e0a16da
+        "image_paths": "./data/raw_data/facebook_raw_images/image_355.jpg, ./data/raw_data/facebook_raw_images/image_356.jpg, ./data/raw_data/facebook_raw_images/image_357.jpg, ./data/raw_data/facebook_raw_images/image_358.jpg, ./data/raw_data/facebook_raw_images/image_359.jpg",
+        "emoji": [
+            "📈",
+            "💡",
+            "📉",
+            "💼",
+            "📋",
+            "🚫"
         ],
         "hashtags":[
             "#inventorymanagementsoftware",
@@ -724,21 +674,10 @@
         "platform":"facebook"
     },
     {
-        "image_paths":[
-            ".\/data\/cleaned_data\/facebook_cleaned_images\/image_307.jpg",
-            ".\/data\/cleaned_data\/facebook_cleaned_images\/image_308.jpg",
-            ".\/data\/cleaned_data\/facebook_cleaned_images\/image_309.jpg",
-            ".\/data\/cleaned_data\/facebook_cleaned_images\/image_310.jpg",
-            ".\/data\/cleaned_data\/facebook_cleaned_images\/image_311.jpg"
-        ],
-        "emoji":[
-<<<<<<< HEAD
-            "\ud83d\ude80",
-            "\ud83c\udf10"
-=======
-            "\ud83c\udf10",
-            "\ud83d\ude80"
->>>>>>> 0e0a16da
+        "image_paths": "./data/raw_data/facebook_raw_images/image_307.jpg, ./data/raw_data/facebook_raw_images/image_308.jpg, ./data/raw_data/facebook_raw_images/image_309.jpg, ./data/raw_data/facebook_raw_images/image_310.jpg, ./data/raw_data/facebook_raw_images/image_311.jpg",
+        "emoji": [
+            "🌐",
+            "🚀"
         ],
         "hashtags":[
             "#5GTechnology",
@@ -797,22 +736,11 @@
         "platform":"facebook"
     },
     {
-        "image_paths":[
-            ".\/data\/cleaned_data\/facebook_cleaned_images\/image_330.jpg",
-            ".\/data\/cleaned_data\/facebook_cleaned_images\/image_331.jpg",
-            ".\/data\/cleaned_data\/facebook_cleaned_images\/image_332.jpg",
-            ".\/data\/cleaned_data\/facebook_cleaned_images\/image_333.jpg",
-            ".\/data\/cleaned_data\/facebook_cleaned_images\/image_334.jpg"
-        ],
-        "emoji":[
-<<<<<<< HEAD
-            "\ud83d\udcbb",
-            "\ud83c\udf10",
-=======
-            "\ud83c\udf10",
-            "\ud83d\udcbb",
->>>>>>> 0e0a16da
-            "\ud83c\udf1f"
+        "image_paths": "./data/raw_data/facebook_raw_images/image_330.jpg, ./data/raw_data/facebook_raw_images/image_331.jpg, ./data/raw_data/facebook_raw_images/image_332.jpg, ./data/raw_data/facebook_raw_images/image_333.jpg, ./data/raw_data/facebook_raw_images/image_334.jpg",
+        "emoji": [
+            "🌐",
+            "💻",
+            "🌟"
         ],
         "hashtags":[
             "#webdevelopment",
@@ -902,21 +830,10 @@
         "platform":"facebook"
     },
     {
-        "image_paths":[
-            ".\/data\/cleaned_data\/facebook_cleaned_images\/image_284.jpg",
-            ".\/data\/cleaned_data\/facebook_cleaned_images\/image_285.jpg",
-            ".\/data\/cleaned_data\/facebook_cleaned_images\/image_286.jpg",
-            ".\/data\/cleaned_data\/facebook_cleaned_images\/image_287.jpg",
-            ".\/data\/cleaned_data\/facebook_cleaned_images\/image_288.jpg"
-        ],
-        "emoji":[
-<<<<<<< HEAD
-            "\ud83d\ude97",
-            "\u2728"
-=======
-            "\u2728",
-            "\ud83d\ude97"
->>>>>>> 0e0a16da
+        "image_paths": "./data/raw_data/facebook_raw_images/image_284.jpg, ./data/raw_data/facebook_raw_images/image_285.jpg, ./data/raw_data/facebook_raw_images/image_286.jpg, ./data/raw_data/facebook_raw_images/image_287.jpg, ./data/raw_data/facebook_raw_images/image_288.jpg",
+        "emoji": [
+            "✨",
+            "🚗"
         ],
         "hashtags":[
             "#5GTechnology",
@@ -1068,21 +985,10 @@
         "platform":"facebook"
     },
     {
-        "image_paths":[
-            ".\/data\/cleaned_data\/facebook_cleaned_images\/image_267.jpg",
-            ".\/data\/cleaned_data\/facebook_cleaned_images\/image_268.jpg",
-            ".\/data\/cleaned_data\/facebook_cleaned_images\/image_269.jpg",
-            ".\/data\/cleaned_data\/facebook_cleaned_images\/image_270.jpg",
-            ".\/data\/cleaned_data\/facebook_cleaned_images\/image_271.jpg"
-        ],
-        "emoji":[
-<<<<<<< HEAD
-            "\ud83d\ude80",
-            "\ud83d\udd0f"
-=======
-            "\ud83d\udd0f",
-            "\ud83d\ude80"
->>>>>>> 0e0a16da
+        "image_paths": "./data/raw_data/facebook_raw_images/image_267.jpg, ./data/raw_data/facebook_raw_images/image_268.jpg, ./data/raw_data/facebook_raw_images/image_269.jpg, ./data/raw_data/facebook_raw_images/image_270.jpg, ./data/raw_data/facebook_raw_images/image_271.jpg",
+        "emoji": [
+            "🚀",
+            "🔏"
         ],
         "hashtags":[
             "#blockchainapps",
@@ -1097,22 +1003,11 @@
         "platform":"facebook"
     },
     {
-        "image_paths":[
-            ".\/data\/cleaned_data\/facebook_cleaned_images\/image_237.jpg",
-            ".\/data\/cleaned_data\/facebook_cleaned_images\/image_238.jpg",
-            ".\/data\/cleaned_data\/facebook_cleaned_images\/image_239.jpg",
-            ".\/data\/cleaned_data\/facebook_cleaned_images\/image_240.jpg",
-            ".\/data\/cleaned_data\/facebook_cleaned_images\/image_241.jpg"
-        ],
-        "emoji":[
-<<<<<<< HEAD
-            "\ud83d\udde3\ufe0f",
-            "\ud83c\udf10",
-=======
-            "\ud83c\udf10",
-            "\ud83d\udde3\ufe0f",
->>>>>>> 0e0a16da
-            "\ud83d\udcac"
+        "image_paths": "./data/raw_data/facebook_raw_images/image_237.jpg, ./data/raw_data/facebook_raw_images/image_238.jpg, ./data/raw_data/facebook_raw_images/image_239.jpg, ./data/raw_data/facebook_raw_images/image_240.jpg, ./data/raw_data/facebook_raw_images/image_241.jpg",
+        "emoji": [
+            "🌐",
+            "🗣️",
+            "💬"
         ],
         "hashtags":[
             "#ai",
@@ -1298,20 +1193,33 @@
         "platform":"facebook"
     },
     {
-        "image_paths":[
-            ".\/data\/cleaned_data\/facebook_cleaned_images\/image_276.jpg",
-            ".\/data\/cleaned_data\/facebook_cleaned_images\/image_277.jpg",
-            ".\/data\/cleaned_data\/facebook_cleaned_images\/image_278.jpg",
-            ".\/data\/cleaned_data\/facebook_cleaned_images\/image_279.jpg"
-        ],
-        "emoji":[
-<<<<<<< HEAD
-            "\ud83c\udf08",
-            "\ud83d\ude80"
-=======
-            "\ud83d\ude80",
-            "\ud83c\udf08"
->>>>>>> 0e0a16da
+        "image_paths": "./data/raw_data/facebook_raw_images/image_154.jpg, ./data/raw_data/facebook_raw_images/image_155.jpg, ./data/raw_data/facebook_raw_images/image_156.jpg, ./data/raw_data/facebook_raw_images/image_157.jpg, ./data/raw_data/facebook_raw_images/image_158.jpg",
+        "emoji": [
+            "🚀",
+            "🌟",
+            "🏆",
+            "🎉"
+        ],
+        "hashtags": [
+            "#ITobuzAnniversary",
+            "#14YearsStrong",
+            "#TeamITobuz",
+            "#Innovation",
+            "#Excellence",
+            "#AwardCeremony",
+            "#Gratitude",
+            "#TechLeaders",
+            "#Itobuz"
+        ],
+        "post_heading": "ITobuz Technologies is celebrating its 14th anniversary!",
+        "post_content": "Our office is filled with joy, laughter, and pride as we honor the journey we've traveled together.From our humble beginnings to becoming a leading force in the tech industry, our success is a testament to the hard work, dedication, and passion of our incredible team. The celebration features our annual awards ceremony, recognizing and applauding the outstanding achievements of our team members. Each award symbolizes our appreciation for their relentless commitment and exceptional contributions.We are immensely grateful to our clients, partners, and well-wishers for their continued support and trust in us. Here's to many more years of innovation, growth, and success!",
+        "platform": "facebook"
+    },
+    {
+        "image_paths": "./data/raw_data/facebook_raw_images/image_276.jpg, ./data/raw_data/facebook_raw_images/image_277.jpg, ./data/raw_data/facebook_raw_images/image_278.jpg, ./data/raw_data/facebook_raw_images/image_279.jpg",
+        "emoji": [
+            "🚀",
+            "🌈"
         ],
         "hashtags":[
             "#metaverse",
@@ -1571,23 +1479,22 @@
         "platform":"facebook"
     },
     {
-        "image_paths":[
-            ".\/data\/cleaned_data\/facebook_cleaned_images\/image_10.jpg",
-            ".\/data\/cleaned_data\/facebook_cleaned_images\/image_11.jpg",
-            ".\/data\/cleaned_data\/facebook_cleaned_images\/image_12.jpg",
-            ".\/data\/cleaned_data\/facebook_cleaned_images\/image_13.jpg",
-            ".\/data\/cleaned_data\/facebook_cleaned_images\/image_14.jpg"
-        ],
-        "emoji":[
-<<<<<<< HEAD
-            "\u2728",
-            "\ud83d\udcbb",
-            "\ud83c\udf1f"
-=======
-            "\ud83c\udf1f",
-            "\u2728",
-            "\ud83d\udcbb"
->>>>>>> 0e0a16da
+        "image_paths": "./data/raw_data/facebook_raw_images/image_429.jpg, ./data/raw_data/facebook_raw_images/image_430.jpg, ./data/raw_data/facebook_raw_images/image_431.jpg, ./data/raw_data/facebook_raw_images/image_432.jpg, ./data/raw_data/facebook_raw_images/image_433.jpg",
+        "emoji": [],
+        "hashtags": [
+            "#ItobuzTechnologies",
+            "#TeamOuting2021"
+        ],
+        "post_heading": "Planning for an office-outing might look a lot different amid the pandemic.",
+        "post_content": "But the Itobuzians have moved forward with their traditional holiday work party maintaining their employee's health and safety.---A journey well shared is a journey well enjoyed.",
+        "platform": "facebook"
+    },
+    {
+        "image_paths": "./data/raw_data/facebook_raw_images/image_10.jpg, ./data/raw_data/facebook_raw_images/image_11.jpg, ./data/raw_data/facebook_raw_images/image_12.jpg, ./data/raw_data/facebook_raw_images/image_13.jpg, ./data/raw_data/facebook_raw_images/image_14.jpg",
+        "emoji": [
+            "✨",
+            "💻",
+            "🌟"
         ],
         "hashtags":[
             "#DigitalInnovation",
@@ -1725,24 +1632,13 @@
         "platform":"facebook"
     },
     {
-        "image_paths":[
-            ".\/data\/cleaned_data\/facebook_cleaned_images\/image_280.jpg",
-            ".\/data\/cleaned_data\/facebook_cleaned_images\/image_281.jpg",
-            ".\/data\/cleaned_data\/facebook_cleaned_images\/image_282.jpg",
-            ".\/data\/cleaned_data\/facebook_cleaned_images\/image_283.jpg"
-        ],
-        "emoji":[
-            "\ud83d\ude80",
-            "\ud83d\udcca",
-<<<<<<< HEAD
-            "\ud83c\udfc0",
-            "\ud83d\udd0d",
-            "\ud83c\udf10"
-=======
-            "\ud83c\udf10",
-            "\ud83c\udfc0",
-            "\ud83d\udd0d"
->>>>>>> 0e0a16da
+        "image_paths": "./data/raw_data/facebook_raw_images/image_280.jpg, ./data/raw_data/facebook_raw_images/image_281.jpg, ./data/raw_data/facebook_raw_images/image_282.jpg, ./data/raw_data/facebook_raw_images/image_283.jpg",
+        "emoji": [
+            "🌐",
+            "🔍",
+            "🚀",
+            "📊",
+            "🏀"
         ],
         "hashtags":[
             "#AISportsRevolution",
@@ -1889,21 +1785,10 @@
         "platform":"facebook"
     },
     {
-        "image_paths":[
-            ".\/data\/cleaned_data\/facebook_cleaned_images\/image_0.jpg",
-            ".\/data\/cleaned_data\/facebook_cleaned_images\/image_1.jpg",
-            ".\/data\/cleaned_data\/facebook_cleaned_images\/image_2.jpg",
-            ".\/data\/cleaned_data\/facebook_cleaned_images\/image_3.jpg",
-            ".\/data\/cleaned_data\/facebook_cleaned_images\/image_4.jpg"
-        ],
-        "emoji":[
-<<<<<<< HEAD
-            "\ud83d\ude80",
-            "\ud83d\udcaa"
-=======
-            "\ud83d\udcaa",
-            "\ud83d\ude80"
->>>>>>> 0e0a16da
+        "image_paths": "./data/raw_data/facebook_raw_images/image_0.jpg, ./data/raw_data/facebook_raw_images/image_1.jpg, ./data/raw_data/facebook_raw_images/image_2.jpg, ./data/raw_data/facebook_raw_images/image_3.jpg, ./data/raw_data/facebook_raw_images/image_4.jpg",
+        "emoji": [
+            "🚀",
+            "💪"
         ],
         "hashtags":[
             "#appdevelopment",
@@ -1968,23 +1853,11 @@
         "platform":"facebook"
     },
     {
-        "image_paths":[
-            ".\/data\/cleaned_data\/facebook_cleaned_images\/image_360.jpg",
-            ".\/data\/cleaned_data\/facebook_cleaned_images\/image_361.jpg",
-            ".\/data\/cleaned_data\/facebook_cleaned_images\/image_362.jpg",
-            ".\/data\/cleaned_data\/facebook_cleaned_images\/image_363.jpg",
-            ".\/data\/cleaned_data\/facebook_cleaned_images\/image_364.jpg"
-        ],
-        "emoji":[
-<<<<<<< HEAD
-            "\ud83d\ude80",
-            "\ud83d\udd2e",
-            "\ud83c\udf10"
-=======
-            "\ud83c\udf10",
-            "\ud83d\udd2e",
-            "\ud83d\ude80"
->>>>>>> 0e0a16da
+        "image_paths": "./data/raw_data/facebook_raw_images/image_360.jpg, ./data/raw_data/facebook_raw_images/image_361.jpg, ./data/raw_data/facebook_raw_images/image_362.jpg, ./data/raw_data/facebook_raw_images/image_363.jpg, ./data/raw_data/facebook_raw_images/image_364.jpg",
+        "emoji": [
+            "🌐",
+            "🔮",
+            "🚀"
         ],
         "hashtags":[
             "#AR",
@@ -2031,21 +1904,10 @@
         "platform":"facebook"
     },
     {
-        "image_paths":[
-            ".\/data\/cleaned_data\/facebook_cleaned_images\/image_78.jpg",
-            ".\/data\/cleaned_data\/facebook_cleaned_images\/image_79.jpg",
-            ".\/data\/cleaned_data\/facebook_cleaned_images\/image_80.jpg",
-            ".\/data\/cleaned_data\/facebook_cleaned_images\/image_81.jpg",
-            ".\/data\/cleaned_data\/facebook_cleaned_images\/image_82.jpg"
-        ],
-        "emoji":[
-<<<<<<< HEAD
-            "\ud83c\udf31",
-            "\ud83c\udf3e"
-=======
-            "\ud83c\udf3e",
-            "\ud83c\udf31"
->>>>>>> 0e0a16da
+        "image_paths": "./data/raw_data/facebook_raw_images/image_78.jpg, ./data/raw_data/facebook_raw_images/image_79.jpg, ./data/raw_data/facebook_raw_images/image_80.jpg, ./data/raw_data/facebook_raw_images/image_81.jpg, ./data/raw_data/facebook_raw_images/image_82.jpg",
+        "emoji": [
+            "🌾",
+            "🌱"
         ],
         "hashtags":[
             "#iot",
@@ -2068,27 +1930,13 @@
         "platform":"facebook"
     },
     {
-        "image_paths":[
-            ".\/data\/cleaned_data\/facebook_cleaned_images\/image_396.jpg",
-            ".\/data\/cleaned_data\/facebook_cleaned_images\/image_397.jpg",
-            ".\/data\/cleaned_data\/facebook_cleaned_images\/image_398.jpg",
-            ".\/data\/cleaned_data\/facebook_cleaned_images\/image_399.jpg",
-            ".\/data\/cleaned_data\/facebook_cleaned_images\/image_400.jpg"
-        ],
-        "emoji":[
-<<<<<<< HEAD
-            "\ud83c\udf0d",
-            "\ud83c\udf31",
-            "\u2728",
-            "\ud83c\udf3f",
-            "\ud83d\udca1"
-=======
-            "\ud83c\udf3f",
-            "\u2728",
-            "\ud83d\udca1",
-            "\ud83c\udf0d",
-            "\ud83c\udf31"
->>>>>>> 0e0a16da
+        "image_paths": "./data/raw_data/facebook_raw_images/image_396.jpg, ./data/raw_data/facebook_raw_images/image_397.jpg, ./data/raw_data/facebook_raw_images/image_398.jpg, ./data/raw_data/facebook_raw_images/image_399.jpg, ./data/raw_data/facebook_raw_images/image_400.jpg",
+        "emoji": [
+            "🌍",
+            "💡",
+            "🌿",
+            "✨",
+            "🌱"
         ],
         "hashtags":[
             "#renewableenergy",
@@ -2104,25 +1952,48 @@
         "platform":"facebook"
     },
     {
-        "image_paths":[
-            ".\/data\/cleaned_data\/facebook_cleaned_images\/image_345.jpg",
-            ".\/data\/cleaned_data\/facebook_cleaned_images\/image_346.jpg",
-            ".\/data\/cleaned_data\/facebook_cleaned_images\/image_347.jpg",
-            ".\/data\/cleaned_data\/facebook_cleaned_images\/image_348.jpg",
-            ".\/data\/cleaned_data\/facebook_cleaned_images\/image_349.jpg"
-        ],
-        "emoji":[
-<<<<<<< HEAD
-            "\ud83d\udde3\ufe0f",
-            "\ud83e\udd16",
-            "\ud83d\ude80",
-            "\ud83d\udcac"
-=======
-            "\ud83d\udcac",
-            "\ud83d\udde3\ufe0f",
-            "\ud83e\udd16",
-            "\ud83d\ude80"
->>>>>>> 0e0a16da
+        "image_paths": "./data/raw_data/facebook_raw_images/image_365.jpg, ./data/raw_data/facebook_raw_images/image_366.jpg, ./data/raw_data/facebook_raw_images/image_367.jpg, ./data/raw_data/facebook_raw_images/image_368.jpg",
+        "emoji": [
+            "📊",
+            "🍽️",
+            "⏰",
+            "❤️",
+            "👥",
+            "⌛",
+            "💡",
+            "🏅",
+            "💻",
+            "💹",
+            "✨",
+            "💪",
+            "🚀",
+            "📈",
+            "🕗",
+            "🤝",
+            "🍔",
+            "💬",
+            "👉",
+            "📱",
+            "🏆",
+            "🎉"
+        ],
+        "hashtags": [
+            "#RestaurantTech",
+            "#CustomSoftware",
+            "#DigitalSolutions",
+            "#InnovationInDining"
+        ],
+        "post_heading": "Boost Your Restaurant Business with Custom Software Solutions!",
+        "post_content": "Tired of managing your restaurant the old-fashioned way? Say hello to the future of dining with our tailor-made software solutions! From seamless online ordering to efficient table management, we've got you covered. Streamline your operations and serve your customers better with our custom apps and digital tools. Embrace innovation and stay ahead of the competition. Maximize profits and minimize hassles with our user-friendly POS systems and data-driven insights. Watch your revenue soar as you make data-driven decisions. Time is money! Let our software handle the mundane tasks so you can focus on what matters most – providing an unforgettable dining experience. Customer satisfaction is our priority! With our solutions, you'll build stronger relationships and foster loyalty among your patrons. Stand out from the crowd and give your restaurant the tech-savvy edge it deserves. Experience the power of custom software solutions today!",
+        "platform": "facebook"
+    },
+    {
+        "image_paths": "./data/raw_data/facebook_raw_images/image_345.jpg, ./data/raw_data/facebook_raw_images/image_346.jpg, ./data/raw_data/facebook_raw_images/image_347.jpg, ./data/raw_data/facebook_raw_images/image_348.jpg, ./data/raw_data/facebook_raw_images/image_349.jpg",
+        "emoji": [
+            "🚀",
+            "🤖",
+            "🗣️",
+            "💬"
         ],
         "hashtags":[
             "#voicetechnology",
@@ -2137,27 +2008,13 @@
         "platform":"facebook"
     },
     {
-        "image_paths":[
-            ".\/data\/cleaned_data\/facebook_cleaned_images\/image_386.jpg",
-            ".\/data\/cleaned_data\/facebook_cleaned_images\/image_387.jpg",
-            ".\/data\/cleaned_data\/facebook_cleaned_images\/image_388.jpg",
-            ".\/data\/cleaned_data\/facebook_cleaned_images\/image_389.jpg",
-            ".\/data\/cleaned_data\/facebook_cleaned_images\/image_390.jpg"
-        ],
-        "emoji":[
-<<<<<<< HEAD
-            "\ud83d\ude80",
-            "\ud83d\udcf1",
-            "\ud83d\udcbc",
-            "\ud83d\udcf2",
-            "\ud83c\udf1f"
-=======
-            "\ud83c\udf1f",
-            "\ud83d\ude80",
-            "\ud83d\udcbc",
-            "\ud83d\udcf2",
-            "\ud83d\udcf1"
->>>>>>> 0e0a16da
+        "image_paths": "./data/raw_data/facebook_raw_images/image_386.jpg, ./data/raw_data/facebook_raw_images/image_387.jpg, ./data/raw_data/facebook_raw_images/image_388.jpg, ./data/raw_data/facebook_raw_images/image_389.jpg, ./data/raw_data/facebook_raw_images/image_390.jpg",
+        "emoji": [
+            "🌟",
+            "🚀",
+            "📱",
+            "📲",
+            "💼"
         ],
         "hashtags":[
             "#appdevelopmentagency",
@@ -2175,43 +2032,21 @@
         "platform":"facebook"
     },
     {
-        "image_paths":[
-            ".\/data\/cleaned_data\/facebook_cleaned_images\/image_373.jpg",
-            ".\/data\/cleaned_data\/facebook_cleaned_images\/image_374.jpg",
-            ".\/data\/cleaned_data\/facebook_cleaned_images\/image_375.jpg",
-            ".\/data\/cleaned_data\/facebook_cleaned_images\/image_376.jpg",
-            ".\/data\/cleaned_data\/facebook_cleaned_images\/image_377.jpg"
-        ],
-        "emoji":[
-<<<<<<< HEAD
-            "\ud83d\ude80",
-            "\ud83d\udcca",
-            "\ud83d\udc69\u200d\ud83c\udf93",
-            "\ud83c\udfeb",
-            "\ud83d\udcda",
-            "\u2728",
-            "\ud83c\udfaf",
-            "\ud83d\udcbb",
-            "\ud83e\udd1d",
-            "\ud83d\udd0d",
-            "\u2705",
-            "\ud83d\udca1",
-            "\ud83c\udf1f"
-=======
-            "\ud83c\udf1f",
-            "\ud83d\udc69\u200d\ud83c\udf93",
-            "\ud83d\ude80",
-            "\ud83d\udcda",
-            "\u2728",
-            "\ud83c\udfaf",
-            "\ud83d\udcca",
-            "\u2705",
-            "\ud83d\udca1",
-            "\ud83d\udcbb",
-            "\ud83d\udd0d",
-            "\ud83e\udd1d",
-            "\ud83c\udfeb"
->>>>>>> 0e0a16da
+        "image_paths": "./data/raw_data/facebook_raw_images/image_373.jpg, ./data/raw_data/facebook_raw_images/image_374.jpg, ./data/raw_data/facebook_raw_images/image_375.jpg, ./data/raw_data/facebook_raw_images/image_376.jpg, ./data/raw_data/facebook_raw_images/image_377.jpg",
+        "emoji": [
+            "🔍",
+            "👩‍🎓",
+            "🌟",
+            "🚀",
+            "📊",
+            "💡",
+            "🎯",
+            "✅",
+            "💻",
+            "🤝",
+            "✨",
+            "🏫",
+            "📚"
         ],
         "hashtags":[
             "#EdTechSolutions",
@@ -2224,25 +2059,12 @@
         "platform":"facebook"
     },
     {
-        "image_paths":[
-            ".\/data\/cleaned_data\/facebook_cleaned_images\/image_5.jpg",
-            ".\/data\/cleaned_data\/facebook_cleaned_images\/image_6.jpg",
-            ".\/data\/cleaned_data\/facebook_cleaned_images\/image_7.jpg",
-            ".\/data\/cleaned_data\/facebook_cleaned_images\/image_8.jpg",
-            ".\/data\/cleaned_data\/facebook_cleaned_images\/image_9.jpg"
-        ],
-        "emoji":[
-<<<<<<< HEAD
-            "\ud83d\udcc8",
-            "\ud83d\udc49",
-            "\ud83d\udca1",
-            "\ud83d\ude9b"
-=======
-            "\ud83d\udc49",
-            "\ud83d\udca1",
-            "\ud83d\ude9b",
-            "\ud83d\udcc8"
->>>>>>> 0e0a16da
+        "image_paths": "./data/raw_data/facebook_raw_images/image_5.jpg, ./data/raw_data/facebook_raw_images/image_6.jpg, ./data/raw_data/facebook_raw_images/image_7.jpg, ./data/raw_data/facebook_raw_images/image_8.jpg, ./data/raw_data/facebook_raw_images/image_9.jpg",
+        "emoji": [
+            "👉",
+            "📈",
+            "🚛",
+            "💡"
         ],
         "hashtags":[
             "#ItobuzTechnologies",
