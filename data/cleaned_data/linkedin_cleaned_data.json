[
    {
        "image_paths":[
            ".\/data\/cleaned_data\/linkedin_cleaned_images\/1_1738312196716.png",
            ".\/data\/cleaned_data\/linkedin_cleaned_images\/1_1738312196977.png",
            ".\/data\/cleaned_data\/linkedin_cleaned_images\/1_1738312196922.png",
            ".\/data\/cleaned_data\/linkedin_cleaned_images\/1_1738312196468.png"
        ],
        "image_paths":[
            ".\/data\/cleaned_data\/linkedin_cleaned_images\/1_1738312196716.png",
            ".\/data\/cleaned_data\/linkedin_cleaned_images\/1_1738312196977.png",
            ".\/data\/cleaned_data\/linkedin_cleaned_images\/1_1738312196922.png",
            ".\/data\/cleaned_data\/linkedin_cleaned_images\/1_1738312196468.png"
        ],
        "emoji":[
            "\ud83d\ude80",
            "\ud83d\udcaa"
        ],
        "hashtags":[
            "#appdevelopment",
            "#healthtech",
            "#fitnessapp",
            "#digitalhealth",
            "#mobileapp",
            "#innovation",
            "#entrepreneurship",
            "#businessgrowth",
            "#appdevelopment",
            "#itobuztechnologies"
        ],
        "post_heading":"Want to create a standout health & fitness app?",
        "post_content":"Focus on features like personalization, gamification, and progress tracking to deliver an engaging experience.Get inspired with these tips and design a solution users will keep coming back to! hashtag",
        "platform":"linkedin"
    },
    {
        "image_paths":[
            ".\/data\/cleaned_data\/linkedin_cleaned_images\/3_1737555174045.png"
        ],
        "image_paths":[
            ".\/data\/cleaned_data\/linkedin_cleaned_images\/3_1737555174045.png"
        ],
        "emoji":[
            "\ud83c\uddee\ud83c\uddf3"
        ],
        "hashtags":[
            "#republicday2025",
            "#26thJanuary2025",
            "#republicindia",
            "#itobuztechnologies",
            "#freedom",
            "#strength",
            "#indiarepublicday"
        ],
        "post_heading":"This Republic Day, ITobuz Technologies salutes the innovative spirit of India.",
        "post_content":"Just as our nation builds its strength on unity and diversity, we craft solutions that empower businesses across industries. Wishing everyone a Happy Republic Day 2025! hashtag",
        "platform":"linkedin"
    },
    {
        "image_paths":[
            ".\/data\/cleaned_data\/linkedin_cleaned_images\/5_1737635023231.png",
            ".\/data\/cleaned_data\/linkedin_cleaned_images\/5_1737635022675.png",
            ".\/data\/cleaned_data\/linkedin_cleaned_images\/5_1737635023102.png",
            ".\/data\/cleaned_data\/linkedin_cleaned_images\/5_1737635022735.png"
        ],
        "image_paths":[
            ".\/data\/cleaned_data\/linkedin_cleaned_images\/5_1737635023231.png",
            ".\/data\/cleaned_data\/linkedin_cleaned_images\/5_1737635022675.png",
            ".\/data\/cleaned_data\/linkedin_cleaned_images\/5_1737635023102.png",
            ".\/data\/cleaned_data\/linkedin_cleaned_images\/5_1737635022735.png"
        ],
        "emoji":[
<<<<<<< HEAD
            "\ud83d\udcc8",
            "\ud83d\udc49",
            "\ud83d\udcc8",
            "\ud83d\ude9b",
            "\ud83d\udca1"
=======
            "\ud83d\udca1",
            "\ud83d\udc49",
            "\ud83d\udcc8",
            "\ud83d\ude9b"
>>>>>>> 4999b689
        ],
        "hashtags":[
            "#softwaredevelopment",
            "#logistics",
            "#itobuztechnoloies",
            "#realtimetracking",
            "#logisticssoftware",
            "#logisticsplatform",
            "#supplychain",
            "#supplychainmanagement",
            "#logisticssolutions",
            "#transportation",
            "#logisticstechnology"
        ],
        "post_heading":"Struggling with delays and inefficiencies in logistics?",
        "post_content":"ITobuz Technologies delivers smarter automation to optimize routes, track inventory in real-time, and streamline communication. Save costs, boost efficiency, and enhance customer satisfaction. Ready to transform your logistics? Contact us today!hashtag",
        "platform":"linkedin"
    },
    {
        "image_paths":[
            ".\/data\/cleaned_data\/linkedin_cleaned_images\/7_1737113437522.png",
            ".\/data\/cleaned_data\/linkedin_cleaned_images\/7_1737113437904.png",
            ".\/data\/cleaned_data\/linkedin_cleaned_images\/7_1737113437605.png",
            ".\/data\/cleaned_data\/linkedin_cleaned_images\/7_1737113437527.png"
        ],
        "image_paths":[
            ".\/data\/cleaned_data\/linkedin_cleaned_images\/7_1737113437522.png",
            ".\/data\/cleaned_data\/linkedin_cleaned_images\/7_1737113437904.png",
            ".\/data\/cleaned_data\/linkedin_cleaned_images\/7_1737113437605.png",
            ".\/data\/cleaned_data\/linkedin_cleaned_images\/7_1737113437527.png"
        ],
        "emoji":[
            "\u2728",
            "\ud83c\udf1f",
            "\ud83d\udcbb"
        ],
        "hashtags":[
            "#techtrends",
            "#techinnovation",
            "#appdevelopment",
            "#digitaltransformation",
            "#technologysolutions",
            "#EnterpriseSolutions",
            "#Itobuz",
            "#LinkedinCommunity",
            "#Innovation"
        ],
        "post_heading":"Ready to see where technology is heading in 2025?",
        "post_content":"From AI breakthroughs to the rise of Web3, we\u2019ve got you covered with the top trends set to shape our world! hashtag",
        "platform":"linkedin"
    },
    {
        "image_paths":[
            ".\/data\/cleaned_data\/linkedin_cleaned_images\/9_1736496816718.png",
            ".\/data\/cleaned_data\/linkedin_cleaned_images\/9_1736496817340.png",
            ".\/data\/cleaned_data\/linkedin_cleaned_images\/9_1736496817549.png",
            ".\/data\/cleaned_data\/linkedin_cleaned_images\/9_1736496816186.png"
        ],
        "image_paths":[
            ".\/data\/cleaned_data\/linkedin_cleaned_images\/9_1736496816718.png",
            ".\/data\/cleaned_data\/linkedin_cleaned_images\/9_1736496817340.png",
            ".\/data\/cleaned_data\/linkedin_cleaned_images\/9_1736496817549.png",
            ".\/data\/cleaned_data\/linkedin_cleaned_images\/9_1736496816186.png"
        ],
        "emoji":[

        ],
        "hashtags":[
            "#apptrends",
            "#appdevelopment",
            "#apptrends2025",
            "#tech",
            "#techtrends",
            "#itobuztechnoloies",
            "#mobileappideas",
            "#digitalinnovation"
        ],
        "post_heading":"Here's to an exciting 2025!",
        "post_content":"Let\u2019s kick off the year by adding these essential features to your app. Ready to make this the year of seamless experiences?hashtag",
        "platform":"linkedin"
    },
    {
        "image_paths":[
            ".\/data\/cleaned_data\/linkedin_cleaned_images\/13_1734682262966.png",
            ".\/data\/cleaned_data\/linkedin_cleaned_images\/13_1734682263629.png",
            ".\/data\/cleaned_data\/linkedin_cleaned_images\/13_1734682264512.png",
            ".\/data\/cleaned_data\/linkedin_cleaned_images\/13_1734682264831.png"
        ],
        "image_paths":[
            ".\/data\/cleaned_data\/linkedin_cleaned_images\/13_1734682262966.png",
            ".\/data\/cleaned_data\/linkedin_cleaned_images\/13_1734682263629.png",
            ".\/data\/cleaned_data\/linkedin_cleaned_images\/13_1734682264512.png",
            ".\/data\/cleaned_data\/linkedin_cleaned_images\/13_1734682264831.png"
        ],
        "emoji":[

        ],
        "hashtags":[
            "#nocode",
            "#websitebuilding",
            "#webdesign",
            "#entrepreneurship",
            "#smallbusiness",
            "#startupideas",
            "#userfriendly",
            "#webdevelopment",
            "#nocodetools",
            "#digitalinnovation",
            "#itobuztechnologies"
        ],
        "post_heading":"Looking to build a stunning website without writing a single line of code?",
        "post_content":"No-code platforms are here to make your life easier. Whether you're a small business owner, an entrepreneur, or just someone with a great idea, no-code tools offer a fast, cost-effective, and user-friendly way to create professional websiteshashtag",
        "platform":"linkedin"
    },
    {
        "image_paths":[
            ".\/data\/cleaned_data\/linkedin_cleaned_images\/19_1732882868948.png",
            ".\/data\/cleaned_data\/linkedin_cleaned_images\/19_1732882869469.png",
            ".\/data\/cleaned_data\/linkedin_cleaned_images\/19_1732882869324.png",
            ".\/data\/cleaned_data\/linkedin_cleaned_images\/19_1732882869496.png"
        ],
        "emoji":[
            "\ud83d\udcbc",
            "\ud83d\ude80"
        ],
        "hashtags":[
            "#enterpriseapps",
            "#mobileapps",
            "#businesssolutions",
            "#customapps",
            "#digitaltransformation",
            "#productivity",
            "#enterprisetechnology",
            "#appdevelopment",
            "#itobuztechnologies"
        ],
        "post_heading":"Looking to transform your business operations?",
        "post_content":"Enterprise mobile apps offer features like robust security, user role management, seamless system integration, real-time analytics, and offline capabilities to keep your team productive anywhere. Discover how custom solutions can empower your enterprise today!hashtag",
        "platform":"linkedin"
    },
    {
        "image_paths":[
            ".\/data\/cleaned_data\/linkedin_cleaned_images\/23_1732263433266.png",
            ".\/data\/cleaned_data\/linkedin_cleaned_images\/23_1732263432895.png",
            ".\/data\/cleaned_data\/linkedin_cleaned_images\/23_1732263433124.png",
            ".\/data\/cleaned_data\/linkedin_cleaned_images\/23_1732263433871.png"
        ],
        "image_paths":[
            ".\/data\/cleaned_data\/linkedin_cleaned_images\/23_1732263433266.png",
            ".\/data\/cleaned_data\/linkedin_cleaned_images\/23_1732263432895.png",
            ".\/data\/cleaned_data\/linkedin_cleaned_images\/23_1732263433124.png",
            ".\/data\/cleaned_data\/linkedin_cleaned_images\/23_1732263433871.png"
        ],
        "emoji":[

        ],
        "hashtags":[
            "#machinelearning",
            "#bankinginnovation",
            "#aiinbanking",
            "#personalizedbanking",
            "#smartbanking",
            "#fintech",
            "#futureofbanking",
            "#bankingsolutions",
            "#techinfinance",
            "#itobuztechnoloies"
        ],
<<<<<<< HEAD
        "post_heading":"Happy Diwali from our team to yours!",
        "post_content":"May this festival of lights bring you joy, prosperity, and new opportunities. Just like diyas light up the darkness, our innovative solutions are here to illuminate your digital journey.Let\u2019s celebrate new beginnings and build something extraordinary together!hashtag",
        "platform":"linkedin"
    },
    {
        "image_paths":[
            ".\/data\/cleaned_data\/linkedin_cleaned_images\/97_1730210049822.png"
        ],
        "emoji":[
            "\u2728",
            "\ud83c\udf83"
        ],
        "hashtags":[
            "#halloweenvibeshashtag",
            "#halloweenhashtag",
            "#debugginghashtag",
            "#webapphashtag",
            "#webdevelopmenthashtag",
            "#codeoptimizationhashtag",
            "#itobuztechnologies"
        ],
        "post_heading":"Got scary bugs haunting your web app?",
        "post_content":"Don\u2019t worry! We\u2019re here to debug and deliver a smooth, seamless experience.Say goodbye to those code nightmares! hashtag",
=======
        "post_heading":"Machine learning is changing the way we bank!",
        "post_content":"From better security to faster loans and personalized services, ML is making banking smarter and safer. Curious about how it works?Swipe through to see the benefits!hashtag",
>>>>>>> 4999b689
        "platform":"linkedin"
    }
]<|MERGE_RESOLUTION|>--- conflicted
+++ resolved
@@ -69,18 +69,12 @@
             ".\/data\/cleaned_data\/linkedin_cleaned_images\/5_1737635022735.png"
         ],
         "emoji":[
-<<<<<<< HEAD
-            "\ud83d\udcc8",
-            "\ud83d\udc49",
-            "\ud83d\udcc8",
-            "\ud83d\ude9b",
-            "\ud83d\udca1"
-=======
             "\ud83d\udca1",
             "\ud83d\udc49",
             "\ud83d\udcc8",
+            "\ud83d\udc49",
+            "\ud83d\udca1",
             "\ud83d\ude9b"
->>>>>>> 4999b689
         ],
         "hashtags":[
             "#softwaredevelopment",
@@ -249,7 +243,414 @@
             "#techinfinance",
             "#itobuztechnoloies"
         ],
-<<<<<<< HEAD
+        "post_heading":"Machine learning is changing the way we bank!",
+        "post_content":"From better security to faster loans and personalized services, ML is making banking smarter and safer. Curious about how it works?Swipe through to see the benefits!hashtag",
+        "platform":"linkedin"
+    },
+    {
+        "image_paths":[
+            ".\/data\/cleaned_data\/linkedin_cleaned_images\/27_1729247371623.png",
+            ".\/data\/cleaned_data\/linkedin_cleaned_images\/27_1729247371597.png",
+            ".\/data\/cleaned_data\/linkedin_cleaned_images\/27_1729247371598.png",
+            ".\/data\/cleaned_data\/linkedin_cleaned_images\/27_1729247372907.png"
+        ],
+        "emoji":[
+
+        ],
+        "hashtags":[
+            "#devopshashtag",
+            "#scalabilityhashtag",
+            "#automationhashtag",
+            "#techinnovationhashtag",
+            "#softwaredevelopmenthashtag",
+            "#cloudcomputinghashtag",
+            "#devopscommunityhashtag",
+            "#itobuztechnologies"
+        ],
+        "post_heading":"Curious about how DevOps can make a real difference?",
+        "post_content":"It\u2019s all about faster releases, better teamwork, top-notch quality, and scaling effortlessly. Imagine quicker updates, smoother collaboration, fewer bugs, and systems that grow with you.DevOps is here to help you achieve just that!Let\u2019s chat about how DevOps can work for you.Reach out and let\u2019s make it happen!hashtag",
+        "platform":"linkedin"
+    },
+    {
+        "image_paths":[
+            ".\/data\/cleaned_data\/linkedin_cleaned_images\/29_1728458998048.png",
+            ".\/data\/cleaned_data\/linkedin_cleaned_images\/29_1728458999912.png",
+            ".\/data\/cleaned_data\/linkedin_cleaned_images\/29_1728458999815.png",
+            ".\/data\/cleaned_data\/linkedin_cleaned_images\/29_1728458998864.png"
+        ],
+        "emoji":[
+            "\ud83d\ude80"
+        ],
+        "hashtags":[
+            "#aiappdevelopmenthashtag",
+            "#mobileapphashtag",
+            "#smartappshashtag",
+            "#appdevelopmenttrendshashtag",
+            "#aitechnologyhashtag",
+            "#futureofappshashtag",
+            "#appdesignhashtag",
+            "#mobileinnovationhashtag",
+            "#aiapphashtag",
+            "#itobuztechnologies"
+        ],
+        "post_heading":"Transform your mobile app with cutting-edge AI!",
+        "post_content":"From streamlining customer support with smart chatbots to enhancing security and personalizing user experiences, discover how these 6 AI innovations can set your app apart.Dive into the future of app development and make every interaction smarter and more efficienthashtag",
+        "platform":"linkedin"
+    },
+    {
+        "image_paths":[
+            ".\/data\/cleaned_data\/linkedin_cleaned_images\/35_1727428838748.png",
+            ".\/data\/cleaned_data\/linkedin_cleaned_images\/35_1727428838537.png",
+            ".\/data\/cleaned_data\/linkedin_cleaned_images\/35_1727428837946.png",
+            ".\/data\/cleaned_data\/linkedin_cleaned_images\/35_1727428837932.png"
+        ],
+        "emoji":[
+
+        ],
+        "hashtags":[
+            "#cybersecurityhashtag",
+            "#dataprotectionhashtag",
+            "#infosechashtag",
+            "#cyberawarenesshashtag",
+            "#onlinesafetyhashtag",
+            "#securitybestpracticeshashtag",
+            "#protectyourdatahashtag",
+            "#itobuztechnologies"
+        ],
+        "post_heading":"As we navigate the digital landscape of 2024, safeguarding your data and systems has never been more crucial.",
+        "post_content":"Our comprehensive guide highlights the top cybersecurity practices you need to implement to stay protectedhashtag",
+        "platform":"linkedin"
+    },
+    {
+        "image_paths":[
+            ".\/data\/cleaned_data\/linkedin_cleaned_images\/37_1726836476720.png",
+            ".\/data\/cleaned_data\/linkedin_cleaned_images\/37_1726836477345.png",
+            ".\/data\/cleaned_data\/linkedin_cleaned_images\/37_1726836476705.png",
+            ".\/data\/cleaned_data\/linkedin_cleaned_images\/37_1726836476442.png"
+        ],
+        "emoji":[
+            "\ud83c\udf1f"
+        ],
+        "hashtags":[
+            "#nodejshashtag",
+            "#webdevelopmenthashtag",
+            "#javascripthashtag",
+            "#appdevelopmenthashtag",
+            "#scalableappshashtag",
+            "#backenddevelopmenthashtag",
+            "#techtipshashtag",
+            "#softwareengineeringhashtag",
+            "#performanceoptimizationhashtag",
+            "#fullstackdevelopmenthashtag",
+            "#itobuztechnologies"
+        ],
+        "post_heading":"Boost Your Node.",
+        "post_content":"js Game! Discover top strategies to make your Node.js apps scalable and high-performance. From event-driven architecture to effective caching and monitoring, these tips will help you optimize every aspect of your app.Get ready to elevate your development process!hashtag",
+        "platform":"linkedin"
+    },
+    {
+        "image_paths":[
+            ".\/data\/cleaned_data\/linkedin_cleaned_images\/39_1725604186741.png",
+            ".\/data\/cleaned_data\/linkedin_cleaned_images\/39_1725604185534.png",
+            ".\/data\/cleaned_data\/linkedin_cleaned_images\/39_1725604185076.png",
+            ".\/data\/cleaned_data\/linkedin_cleaned_images\/39_1725604185742.png"
+        ],
+        "emoji":[
+            "\ud83c\udf1f"
+        ],
+        "hashtags":[
+            "#airevolutionhashtag",
+            "#machinelearninghashtag",
+            "#ondemandappshashtag",
+            "#techinnovationhashtag",
+            "#AIhashtag",
+            "#mobileapptrendshashtag",
+            "#appdevelopmenthashtag",
+            "#itobuztechnologies"
+        ],
+        "post_heading":"Explore How AI & ML Are Revolutionizing On-Demand Apps!",
+        "post_content":"From personalized experiences to smart forecasting and automated support, AI and Machine Learning are enhancing the way we interact with on-demand services.Swipe through our slides to see how these innovations are shaping the future!hashtag",
+        "platform":"linkedin"
+    },
+    {
+        "image_paths":[
+            ".\/data\/cleaned_data\/linkedin_cleaned_images\/41_1722603743213.png",
+            ".\/data\/cleaned_data\/linkedin_cleaned_images\/41_1722603743030.png",
+            ".\/data\/cleaned_data\/linkedin_cleaned_images\/41_1722603743360.png",
+            ".\/data\/cleaned_data\/linkedin_cleaned_images\/41_1722603742185.png"
+        ],
+        "emoji":[
+
+        ],
+        "hashtags":[
+            "#mobileappdevelopmenthashtag",
+            "#apptrends2024hashtag",
+            "#mobiletechhashtag",
+            "#techtrendshashtag",
+            "#appdesignhashtag",
+            "#softwaredevelopmenthashtag",
+            "#mobileapptrendshashtag",
+            "#itobuztechnologies"
+        ],
+        "post_heading":"Explore the leading trends shaping mobile app development in 2024!",
+        "post_content":"From cross-platform development to AR\/VR integration and Progressive Web Apps (PWAs), discover how these innovations are transforming user experiences and pushing app boundaries.Stay ahead with insights into the future of mobile technology!hashtag",
+        "platform":"linkedin"
+    },
+    {
+        "image_paths":[
+            ".\/data\/cleaned_data\/linkedin_cleaned_images\/43_1721982010343.png",
+            ".\/data\/cleaned_data\/linkedin_cleaned_images\/43_1721982010111.png",
+            ".\/data\/cleaned_data\/linkedin_cleaned_images\/43_1721982010305.png",
+            ".\/data\/cleaned_data\/linkedin_cleaned_images\/43_1721982010284.png"
+        ],
+        "emoji":[
+            "\ud83d\ude80"
+        ],
+        "hashtags":[
+            "#codingbasicshashtag",
+            "#learntocodehashtag",
+            "#programmingtipshashtag",
+            "#codelifehashtag",
+            "#techcommunityhashtag",
+            "#devlifehashtag",
+            "#codelearninghashtag",
+            "#itobuztech"
+        ],
+        "post_heading":"Ever wondered about the role of brackets [], {}, and [] in coding?",
+        "post_content":"Discover how these symbols help you manage arrays and define code blocks. Learn the power of =, ==, and != for assigning values and comparing them effectively. Plus, master the art of using ;, ', and \" to punctuate and encapsulate in various programming languages.Are you ready to elevate your coding skills?Let's decode these fundamental symbols together! hashtag",
+        "platform":"linkedin"
+    },
+    {
+        "image_paths":[
+            ".\/data\/cleaned_data\/linkedin_cleaned_images\/45_1721380723696.png",
+            ".\/data\/cleaned_data\/linkedin_cleaned_images\/45_1721380723645.png",
+            ".\/data\/cleaned_data\/linkedin_cleaned_images\/45_1721380723655.png",
+            ".\/data\/cleaned_data\/linkedin_cleaned_images\/45_1721380723481.png"
+        ],
+        "emoji":[
+
+        ],
+        "hashtags":[
+            "#webdevelopmenthashtag",
+            "#apishashtag",
+            "#techinnovationhashtag",
+            "#codinghashtag",
+            "#techtrendshashtag",
+            "#webdevtipshashtag",
+            "#programminghashtag",
+            "#itobuztech"
+        ],
+        "post_heading":"Explore the power of APIs in web development!",
+        "post_content":"APIs act as bridges, connecting software applications to share data and integrate third-party services.Discover how APIs are transforming websites with new features like real-time data and secure payment processing.Embrace the benefits of APIs for streamlined development and enhanced functionalityhashtag",
+        "platform":"linkedin"
+    },
+    {
+        "image_paths":[
+            ".\/data\/cleaned_data\/linkedin_cleaned_images\/47_1721048271030.png",
+            ".\/data\/cleaned_data\/linkedin_cleaned_images\/47_1721048271403.png",
+            ".\/data\/cleaned_data\/linkedin_cleaned_images\/47_1721048271355.png",
+            ".\/data\/cleaned_data\/linkedin_cleaned_images\/47_1721048271200.png"
+        ],
+        "emoji":[
+
+        ],
+        "hashtags":[
+            "#dashboarddesignhashtag",
+            "#userexperiencehashtag",
+            "#techtipshashtag",
+            "#devtipshashtag",
+            "#webdevelopmenthashtag",
+            "#dashboardperformancehashtag",
+            "#techinsightshashtag",
+            "#itobuz"
+        ],
+        "post_heading":"Learn how to improve your dashboard's performance with these simple yet effective tips.",
+        "post_content":"From simplifying data queries to implementing data caching, these strategies will help you achieve quick load times and smooth interactions, enhancing the user experience and decision-makinghashtag",
+        "platform":"linkedin"
+    },
+    {
+        "image_paths":[
+            ".\/data\/cleaned_data\/linkedin_cleaned_images\/49_1720165548293.png",
+            ".\/data\/cleaned_data\/linkedin_cleaned_images\/49_1720165548491.png",
+            ".\/data\/cleaned_data\/linkedin_cleaned_images\/49_1720165548344.png",
+            ".\/data\/cleaned_data\/linkedin_cleaned_images\/49_1720165548528.png"
+        ],
+        "emoji":[
+
+        ],
+        "hashtags":[
+            "#codinghashtag",
+            "#programminghashtag",
+            "#devtipshashtag",
+            "#codingbestpracticeshashtag",
+            "#techtipshashtag",
+            "#itobuzhashtag",
+            "#itobuztech"
+        ],
+        "post_heading":"Enhance your coding skills with our essential best practices!",
+        "post_content":"Learn how clean code, thorough documentation, and consistent testing can streamline your workflow.Explore our tips and join the conversation in the comments!hashtag",
+        "platform":"linkedin"
+    },
+    {
+        "image_paths":[
+            ".\/data\/cleaned_data\/linkedin_cleaned_images\/53_1718347551239.png",
+            ".\/data\/cleaned_data\/linkedin_cleaned_images\/53_1718347551827.png",
+            ".\/data\/cleaned_data\/linkedin_cleaned_images\/53_1718347552270.png",
+            ".\/data\/cleaned_data\/linkedin_cleaned_images\/53_1718347551246.png"
+        ],
+        "emoji":[
+
+        ],
+        "hashtags":[
+            "#nocodedevelopmenthashtag",
+            "#lowcodehashtag",
+            "#nocodehashtag",
+            "#appdevelopmenthashtag",
+            "#innovationhashtag",
+            "#techtrendshashtag",
+            "#softwaredevelopmenthashtag",
+            "#itobuztech"
+        ],
+        "post_heading":"Discover how low-code\/no-code platforms are transforming app development, making it faster, more cost-effective, and fostering greater collaboration and innovationhashtag",
+        "post_content":"",
+        "platform":"linkedin"
+    },
+    {
+        "image_paths":[
+            ".\/data\/cleaned_data\/linkedin_cleaned_images\/59_1719140641165.png",
+            ".\/data\/cleaned_data\/linkedin_cleaned_images\/59_1719038305932.png",
+            ".\/data\/cleaned_data\/linkedin_cleaned_images\/59_1719150897408.png",
+            ".\/data\/cleaned_data\/linkedin_cleaned_images\/59_1719039833308.png"
+        ],
+        "emoji":[
+
+        ],
+        "hashtags":[
+            "#softwaredevelopmenthashtag",
+            "#techlanguagehashtag",
+            "#techculturehashtag",
+            "#developerlifehashtag",
+            "#developerhashtag",
+            "#techhashtag",
+            "#itobuztech"
+        ],
+        "post_heading":"Ever wondered how everyday terms take on a whole new meaning in the world of technology?",
+        "post_content":"Swipe through to discover the fascinating dual meanings of words that everyone uses but developers see differently. From bugs to cookies, explore the unique tech twist behind common termshashtag",
+        "platform":"linkedin"
+    },
+    {
+        "image_paths":[
+            ".\/data\/cleaned_data\/linkedin_cleaned_images\/75_1711101863951.png",
+            ".\/data\/cleaned_data\/linkedin_cleaned_images\/75_1711101863651.png",
+            ".\/data\/cleaned_data\/linkedin_cleaned_images\/75_1711101863812.png",
+            ".\/data\/cleaned_data\/linkedin_cleaned_images\/75_1711101863415.png"
+        ],
+        "emoji":[
+
+        ],
+        "hashtags":[
+            "#aihashtag",
+            "#artificialintelligencehashtag",
+            "#aIintransportationhashtag",
+            "#transportation"
+        ],
+        "post_heading":"Discover the groundbreaking impact of AI on transportation.",
+        "post_content":"From optimized insurance processes to smarter traffic management and intelligent driver care, AI is revolutionizing the way we travelhashtag",
+        "platform":"linkedin"
+    },
+    {
+        "image_paths":[
+            ".\/data\/cleaned_data\/linkedin_cleaned_images\/81_1709642323839.png"
+        ],
+        "emoji":[
+
+        ],
+        "hashtags":[
+            "#rpahashtag",
+            "#automationhashtag",
+            "#technology"
+        ],
+        "post_heading":"Unlock the potential of Robotic Process Automation (RPA) with our comprehensive guide.",
+        "post_content":"Explore its benefits, industries using it, implementation challenges, and future prospectshashtag",
+        "platform":"linkedin"
+    },
+    {
+        "image_paths":[
+            ".\/data\/cleaned_data\/linkedin_cleaned_images\/87_1709039250140.png"
+        ],
+        "emoji":[
+
+        ],
+        "hashtags":[
+            "#5ghashtag",
+            "#5gtechnologyhashtag",
+            "#5gconnectivityhashtag",
+            "#technology"
+        ],
+        "post_heading":"Unlock the power of 5G with blazing speeds, minimal latency, and seamless device connectivity.",
+        "post_content":"Dive into its benefits, navigate through challenges, and witness its global embracehashtag",
+        "platform":"linkedin"
+    },
+    {
+        "image_paths":[
+            ".\/data\/cleaned_data\/linkedin_cleaned_images\/89_1708691398290.png",
+            ".\/data\/cleaned_data\/linkedin_cleaned_images\/89_1708691396630.png",
+            ".\/data\/cleaned_data\/linkedin_cleaned_images\/89_1708691396358.png",
+            ".\/data\/cleaned_data\/linkedin_cleaned_images\/89_1708691396573.png",
+            ".\/data\/cleaned_data\/linkedin_cleaned_images\/89_1708691396894.png"
+        ],
+        "emoji":[
+
+        ],
+        "hashtags":[
+            "#aihashtag",
+            "#applevisionprohashtag",
+            "#aifuturehashtag",
+            "#technologytrends"
+        ],
+        "post_heading":"Experience the magic of Apple Vision Pro as it transforms your digital world into an immersive, personalized space.",
+        "post_content":"From customizing your workspace to reliving cherished memories in stunning 3D, Apple Vision Pro brings a touch of enchantment to your everyday tech experiencehashtag",
+        "platform":"linkedin"
+    },
+    {
+        "image_paths":[
+            ".\/data\/cleaned_data\/linkedin_cleaned_images\/93_1732799288559.png"
+        ],
+        "emoji":[
+            "\u2728",
+            "\ud83c\udf42"
+        ],
+        "hashtags":[
+            "#thanksgivinghashtag",
+            "#gratitudehashtag",
+            "#clientappreciationhashtag",
+            "#teamworkhashtag",
+            "#innovationhashtag",
+            "#collaborationhashtag",
+            "#thanksgiving2024hashtag",
+            "#technologyhashtag",
+            "#techcommunityhashtag",
+            "#itobuztechnoloies"
+        ],
+        "post_heading":"This Thanksgiving, we\u2019re filled with gratitude for both the amazing clients we get to work with and the incredible team that makes it all possible.",
+        "post_content":"Your trust, dedication, and collaboration help us grow and succeed every day. Thank you for being part of our journey! Wishing everyone a joyful and restful Thanksgiving!hashtag",
+        "platform":"linkedin"
+    },
+    {
+        "image_paths":[
+            ".\/data\/cleaned_data\/linkedin_cleaned_images\/95_1730203822351.png"
+        ],
+        "emoji":[
+            "\u2728",
+            "\ud83e\ude94"
+        ],
+        "hashtags":[
+            "#happydiwalihashtag",
+            "#diwali2024hashtag",
+            "#festivaloflightshashtag",
+            "#diwalicelebrationhashtag",
+            "#itobuztechnoloies"
+        ],
         "post_heading":"Happy Diwali from our team to yours!",
         "post_content":"May this festival of lights bring you joy, prosperity, and new opportunities. Just like diyas light up the darkness, our innovative solutions are here to illuminate your digital journey.Let\u2019s celebrate new beginnings and build something extraordinary together!hashtag",
         "platform":"linkedin"
@@ -259,8 +660,8 @@
             ".\/data\/cleaned_data\/linkedin_cleaned_images\/97_1730210049822.png"
         ],
         "emoji":[
-            "\u2728",
-            "\ud83c\udf83"
+            "\ud83c\udf83",
+            "\u2728"
         ],
         "hashtags":[
             "#halloweenvibeshashtag",
@@ -273,10 +674,6 @@
         ],
         "post_heading":"Got scary bugs haunting your web app?",
         "post_content":"Don\u2019t worry! We\u2019re here to debug and deliver a smooth, seamless experience.Say goodbye to those code nightmares! hashtag",
-=======
-        "post_heading":"Machine learning is changing the way we bank!",
-        "post_content":"From better security to faster loans and personalized services, ML is making banking smarter and safer. Curious about how it works?Swipe through to see the benefits!hashtag",
->>>>>>> 4999b689
         "platform":"linkedin"
     }
 ]