--- conflicted
+++ resolved
@@ -6,15 +6,6 @@
             ".\/data\/cleaned_data\/linkedin_cleaned_images\/1_1738312196922.png",
             ".\/data\/cleaned_data\/linkedin_cleaned_images\/1_1738312196468.png"
         ],
-<<<<<<< HEAD
-        "image_paths":[
-            ".\/data\/cleaned_data\/linkedin_cleaned_images\/1_1738312196716.png",
-            ".\/data\/cleaned_data\/linkedin_cleaned_images\/1_1738312196922.png",
-            ".\/data\/cleaned_data\/linkedin_cleaned_images\/1_1738312196468.png",
-            ".\/data\/cleaned_data\/linkedin_cleaned_images\/1_1738312196977.png"
-        ],
-=======
->>>>>>> 0bafff1a
         "emoji":[
             "\ud83d\udcaa",
             "\ud83d\ude80"
@@ -57,32 +48,19 @@
     },
     {
         "image_paths":[
-            ".\/data\/cleaned_data\/linkedin_cleaned_images\/5_1737635023231.png",
             ".\/data\/cleaned_data\/linkedin_cleaned_images\/5_1737635022675.png",
             ".\/data\/cleaned_data\/linkedin_cleaned_images\/5_1737635023102.png",
             ".\/data\/cleaned_data\/linkedin_cleaned_images\/5_1737635022735.png"
         ],
-<<<<<<< HEAD
-        "image_paths":[
-            ".\/data\/cleaned_data\/linkedin_cleaned_images\/5_1737635022675.png",
-            ".\/data\/cleaned_data\/linkedin_cleaned_images\/5_1737635022735.png",
+        "image_paths":[
             ".\/data\/cleaned_data\/linkedin_cleaned_images\/5_1737635023231.png",
             ".\/data\/cleaned_data\/linkedin_cleaned_images\/5_1737635023102.png"
         ],
-=======
->>>>>>> 0bafff1a
         "emoji":[
             "\ud83d\udca1",
             "\ud83d\ude9b",
             "\ud83d\udc49",
-<<<<<<< HEAD
-            "\ud83d\udcc8",
-            "\ud83d\ude9b",
-            "\ud83d\udc49",
-            "\ud83d\udca1"
-=======
             "\ud83d\udcc8"
->>>>>>> 0bafff1a
         ],
         "hashtags":[
             "#softwaredevelopment",
@@ -103,26 +81,11 @@
     },
     {
         "image_paths":[
-            ".\/data\/cleaned_data\/linkedin_cleaned_images\/7_1737113437522.png",
-            ".\/data\/cleaned_data\/linkedin_cleaned_images\/7_1737113437904.png",
-            ".\/data\/cleaned_data\/linkedin_cleaned_images\/7_1737113437605.png",
-            ".\/data\/cleaned_data\/linkedin_cleaned_images\/7_1737113437527.png"
-        ],
-<<<<<<< HEAD
-        "image_paths":[
-            ".\/data\/cleaned_data\/linkedin_cleaned_images\/7_1737113437522.png",
-            ".\/data\/cleaned_data\/linkedin_cleaned_images\/7_1737113437904.png",
-            ".\/data\/cleaned_data\/linkedin_cleaned_images\/7_1737113437605.png",
-            ".\/data\/cleaned_data\/linkedin_cleaned_images\/7_1737113437527.png"
-        ],
-        "image_paths":[
             ".\/data\/cleaned_data\/linkedin_cleaned_images\/7_1737113437527.png",
             ".\/data\/cleaned_data\/linkedin_cleaned_images\/7_1737113437522.png",
             ".\/data\/cleaned_data\/linkedin_cleaned_images\/7_1737113437605.png",
             ".\/data\/cleaned_data\/linkedin_cleaned_images\/7_1737113437904.png"
         ],
-=======
->>>>>>> 0bafff1a
         "emoji":[
             "\ud83c\udf1f",
             "\u2728",
@@ -147,20 +110,15 @@
     },
     {
         "image_paths":[
-            ".\/data\/cleaned_data\/linkedin_cleaned_images\/9_1736496816718.png",
-            ".\/data\/cleaned_data\/linkedin_cleaned_images\/9_1736496817340.png",
             ".\/data\/cleaned_data\/linkedin_cleaned_images\/9_1736496817549.png",
             ".\/data\/cleaned_data\/linkedin_cleaned_images\/9_1736496816186.png"
         ],
-<<<<<<< HEAD
-        "image_paths":[
-            ".\/data\/cleaned_data\/linkedin_cleaned_images\/9_1736496817549.png",
+        "image_paths":[
+            ".\/data\/cleaned_data\/linkedin_cleaned_images\/9_1736496816718.png",
             ".\/data\/cleaned_data\/linkedin_cleaned_images\/9_1736496817340.png",
             ".\/data\/cleaned_data\/linkedin_cleaned_images\/9_1736496816186.png",
             ".\/data\/cleaned_data\/linkedin_cleaned_images\/9_1736496816718.png"
         ],
-=======
->>>>>>> 0bafff1a
         "emoji":[
 
         ],
@@ -180,20 +138,15 @@
     },
     {
         "image_paths":[
-            ".\/data\/cleaned_data\/linkedin_cleaned_images\/13_1734682262966.png",
             ".\/data\/cleaned_data\/linkedin_cleaned_images\/13_1734682263629.png",
             ".\/data\/cleaned_data\/linkedin_cleaned_images\/13_1734682264512.png",
             ".\/data\/cleaned_data\/linkedin_cleaned_images\/13_1734682264831.png"
         ],
-<<<<<<< HEAD
-        "image_paths":[
-            ".\/data\/cleaned_data\/linkedin_cleaned_images\/13_1734682263629.png",
+        "image_paths":[
             ".\/data\/cleaned_data\/linkedin_cleaned_images\/13_1734682262966.png",
             ".\/data\/cleaned_data\/linkedin_cleaned_images\/13_1734682264831.png",
             ".\/data\/cleaned_data\/linkedin_cleaned_images\/13_1734682264512.png"
         ],
-=======
->>>>>>> 0bafff1a
         "emoji":[
 
         ],
@@ -242,20 +195,17 @@
     },
     {
         "image_paths":[
+            ".\/data\/cleaned_data\/linkedin_cleaned_images\/23_1732263433871.png",
+            ".\/data\/cleaned_data\/linkedin_cleaned_images\/23_1732263432895.png",
+            ".\/data\/cleaned_data\/linkedin_cleaned_images\/23_1732263433124.png",
+            ".\/data\/cleaned_data\/linkedin_cleaned_images\/23_1732263433871.png"
+        ],
+        "image_paths":[
             ".\/data\/cleaned_data\/linkedin_cleaned_images\/23_1732263433266.png",
             ".\/data\/cleaned_data\/linkedin_cleaned_images\/23_1732263432895.png",
             ".\/data\/cleaned_data\/linkedin_cleaned_images\/23_1732263433124.png",
             ".\/data\/cleaned_data\/linkedin_cleaned_images\/23_1732263433871.png"
         ],
-<<<<<<< HEAD
-        "image_paths":[
-            ".\/data\/cleaned_data\/linkedin_cleaned_images\/23_1732263433871.png",
-            ".\/data\/cleaned_data\/linkedin_cleaned_images\/23_1732263432895.png",
-            ".\/data\/cleaned_data\/linkedin_cleaned_images\/23_1732263433124.png",
-            ".\/data\/cleaned_data\/linkedin_cleaned_images\/23_1732263433266.png"
-        ],
-=======
->>>>>>> 0bafff1a
         "emoji":[
 
         ],
@@ -277,12 +227,6 @@
     },
     {
         "image_paths":[
-<<<<<<< HEAD
-            ".\/data\/cleaned_data\/linkedin_cleaned_images\/29_1727428837932.png",
-            ".\/data\/cleaned_data\/linkedin_cleaned_images\/29_1727428837946.png",
-            ".\/data\/cleaned_data\/linkedin_cleaned_images\/29_1727428838537.png",
-            ".\/data\/cleaned_data\/linkedin_cleaned_images\/29_1727428838748.png"
-=======
             ".\/data\/cleaned_data\/linkedin_cleaned_images\/27_1729247371623.png",
             ".\/data\/cleaned_data\/linkedin_cleaned_images\/27_1729247371597.png",
             ".\/data\/cleaned_data\/linkedin_cleaned_images\/27_1729247371598.png",
@@ -337,7 +281,6 @@
             ".\/data\/cleaned_data\/linkedin_cleaned_images\/35_1727428838537.png",
             ".\/data\/cleaned_data\/linkedin_cleaned_images\/35_1727428837946.png",
             ".\/data\/cleaned_data\/linkedin_cleaned_images\/35_1727428837932.png"
->>>>>>> 0bafff1a
         ],
         "emoji":[
 
@@ -409,12 +352,6 @@
     },
     {
         "image_paths":[
-<<<<<<< HEAD
-            ".\/data\/cleaned_data\/linkedin_cleaned_images\/35_1721982010305.png",
-            ".\/data\/cleaned_data\/linkedin_cleaned_images\/35_1721982010343.png",
-            ".\/data\/cleaned_data\/linkedin_cleaned_images\/35_1721982010284.png",
-            ".\/data\/cleaned_data\/linkedin_cleaned_images\/35_1721982010111.png"
-=======
             ".\/data\/cleaned_data\/linkedin_cleaned_images\/41_1722603743213.png",
             ".\/data\/cleaned_data\/linkedin_cleaned_images\/41_1722603743030.png",
             ".\/data\/cleaned_data\/linkedin_cleaned_images\/41_1722603743360.png",
@@ -443,7 +380,6 @@
             ".\/data\/cleaned_data\/linkedin_cleaned_images\/43_1721982010111.png",
             ".\/data\/cleaned_data\/linkedin_cleaned_images\/43_1721982010305.png",
             ".\/data\/cleaned_data\/linkedin_cleaned_images\/43_1721982010284.png"
->>>>>>> 0bafff1a
         ],
         "emoji":[
             "\ud83d\ude80"
@@ -602,9 +538,6 @@
     },
     {
         "image_paths":[
-<<<<<<< HEAD
-            ".\/data\/cleaned_data\/linkedin_cleaned_images\/71_1709039250140.png"
-=======
             ".\/data\/cleaned_data\/linkedin_cleaned_images\/81_1709642323839.png"
         ],
         "emoji":[
@@ -622,7 +555,6 @@
     {
         "image_paths":[
             ".\/data\/cleaned_data\/linkedin_cleaned_images\/87_1709039250140.png"
->>>>>>> 0bafff1a
         ],
         "emoji":[
 
