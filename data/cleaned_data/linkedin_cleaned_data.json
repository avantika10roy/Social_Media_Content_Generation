[
    {
        "image_paths":[
            ".\/data\/cleaned_data\/linkedin_cleaned_images\/1_1738312196716.png",
            ".\/data\/cleaned_data\/linkedin_cleaned_images\/1_1738312196977.png",
            ".\/data\/cleaned_data\/linkedin_cleaned_images\/1_1738312196922.png",
            ".\/data\/cleaned_data\/linkedin_cleaned_images\/1_1738312196468.png"
        ],
        "emoji":[
            "\ud83d\ude80",
            "\ud83d\udcaa"
        ],
        "hashtags":[
            "#appdevelopmenthashtag",
            "#healthtechhashtag",
            "#fitnessapphashtag",
            "#digitalhealthhashtag",
            "#mobileapphashtag",
            "#innovationhashtag",
            "#entrepreneurshiphashtag",
            "#businessgrowthhashtag",
            "#appdevelopmenthashtag",
            "#itobuztechnologies"
        ],
        "post_heading":"Want to create a standout health & fitness app?",
        "post_content":"Focus on features like personalization, gamification, and progress tracking to deliver an engaging experience.Get inspired with these tips and design a solution users will keep coming back to! hashtag",
        "platform":"linkedin"
    },
    {
        "image_paths":[
            ".\/data\/cleaned_data\/linkedin_cleaned_images\/3_1737555174045.png"
        ],
        "emoji":[
            "\ud83c\uddee\ud83c\uddf3"
        ],
        "hashtags":[
            "#republicday2025hashtag",
            "#26thJanuary2025hashtag",
            "#republicindiahashtag",
            "#itobuztechnologieshashtag",
            "#freedomhashtag",
            "#strengthhashtag",
            "#indiarepublicday"
        ],
        "post_heading":"This Republic Day, ITobuz Technologies salutes the innovative spirit of India.",
        "post_content":"Just as our nation builds its strength on unity and diversity, we craft solutions that empower businesses across industries. Wishing everyone a Happy Republic Day 2025! hashtag",
        "platform":"linkedin"
    },
    {
        "image_paths":[
            ".\/data\/cleaned_data\/linkedin_cleaned_images\/5_1737635023231.png",
            ".\/data\/cleaned_data\/linkedin_cleaned_images\/5_1737635022675.png",
            ".\/data\/cleaned_data\/linkedin_cleaned_images\/5_1737635023102.png",
            ".\/data\/cleaned_data\/linkedin_cleaned_images\/5_1737635022735.png"
        ],
        "emoji":[
<<<<<<< HEAD
            "\ud83d\udcc8",
            "\ud83d\udc49",
            "\ud83d\udca1",
            "\ud83d\ude9b"
=======
            "\ud83d\udc49",
            "\ud83d\udca1",
            "\ud83d\ude9b",
            "\ud83d\udcc8"
>>>>>>> 0e0a16da
        ],
        "hashtags":[
            "#softwaredevelopmenthashtag",
            "#logisticshashtag",
            "#itobuztechnoloieshashtag",
            "#realtimetrackinghashtag",
            "#logisticssoftwarehashtag",
            "#logisticsplatformhashtag",
            "#supplychainhashtag",
            "#supplychainmanagementhashtag",
            "#logisticssolutionshashtag",
            "#transportationhashtag",
            "#logisticstechnology"
        ],
        "post_heading":"Struggling with delays and inefficiencies in logistics?",
        "post_content":"ITobuz Technologies delivers smarter automation to optimize routes, track inventory in real-time, and streamline communication. Save costs, boost efficiency, and enhance customer satisfaction. Ready to transform your logistics? Contact us today!hashtag",
        "platform":"linkedin"
    },
    {
        "image_paths":[
            ".\/data\/cleaned_data\/linkedin_cleaned_images\/7_1737113437522.png",
            ".\/data\/cleaned_data\/linkedin_cleaned_images\/7_1737113437904.png",
            ".\/data\/cleaned_data\/linkedin_cleaned_images\/7_1737113437605.png",
            ".\/data\/cleaned_data\/linkedin_cleaned_images\/7_1737113437527.png"
        ],
        "emoji":[
            "\u2728",
            "\ud83d\udcbb",
            "\ud83c\udf1f"
        ],
        "hashtags":[
            "#techtrendshashtag",
            "#techinnovationhashtag",
            "#appdevelopmenthashtag",
            "#digitaltransformationhashtag",
            "#technologysolutionshashtag",
            "#EnterpriseSolutionshashtag",
            "#Itobuzhashtag",
            "#LinkedinCommunityhashtag",
            "#Innovation"
        ],
        "post_heading":"Ready to see where technology is heading in 2025?",
        "post_content":"From AI breakthroughs to the rise of Web3, we\u2019ve got you covered with the top trends set to shape our world! hashtag",
        "platform":"linkedin"
    },
    {
        "image_paths":[
            ".\/data\/cleaned_data\/linkedin_cleaned_images\/9_1736496816718.png",
            ".\/data\/cleaned_data\/linkedin_cleaned_images\/9_1736496817340.png",
            ".\/data\/cleaned_data\/linkedin_cleaned_images\/9_1736496817549.png",
            ".\/data\/cleaned_data\/linkedin_cleaned_images\/9_1736496816186.png"
        ],
        "emoji":[

        ],
        "hashtags":[
            "#apptrendshashtag",
            "#appdevelopmenthashtag",
            "#apptrends2025hashtag",
            "#techhashtag",
            "#techtrendshashtag",
            "#itobuztechnoloieshashtag",
            "#mobileappideashashtag",
            "#digitalinnovation"
        ],
        "post_heading":"Here's to an exciting 2025!",
        "post_content":"Let\u2019s kick off the year by adding these essential features to your app. Ready to make this the year of seamless experiences?hashtag",
        "platform":"linkedin"
    },
    {
        "image_paths":[
            ".\/data\/cleaned_data\/linkedin_cleaned_images\/13_1734682262966.png",
            ".\/data\/cleaned_data\/linkedin_cleaned_images\/13_1734682263629.png",
            ".\/data\/cleaned_data\/linkedin_cleaned_images\/13_1734682264512.png",
            ".\/data\/cleaned_data\/linkedin_cleaned_images\/13_1734682264831.png"
        ],
        "emoji":[

        ],
        "hashtags":[
            "#nocodehashtag",
            "#websitebuildinghashtag",
            "#webdesignhashtag",
            "#entrepreneurshiphashtag",
            "#smallbusinesshashtag",
            "#startupideashashtag",
            "#userfriendlyhashtag",
            "#webdevelopmenthashtag",
            "#nocodetoolshashtag",
            "#digitalinnovationhashtag",
            "#itobuztechnologies"
        ],
        "post_heading":"Looking to build a stunning website without writing a single line of code?",
        "post_content":"No-code platforms are here to make your life easier. Whether you're a small business owner, an entrepreneur, or just someone with a great idea, no-code tools offer a fast, cost-effective, and user-friendly way to create professional websiteshashtag",
        "platform":"linkedin"
    },
    {
        "image_paths":[
            ".\/data\/cleaned_data\/linkedin_cleaned_images\/19_1732882868948.png",
            ".\/data\/cleaned_data\/linkedin_cleaned_images\/19_1732882869469.png",
            ".\/data\/cleaned_data\/linkedin_cleaned_images\/19_1732882869324.png",
            ".\/data\/cleaned_data\/linkedin_cleaned_images\/19_1732882869496.png"
        ],
        "emoji":[
            "\ud83d\ude80",
            "\ud83d\udcbc"
        ],
        "hashtags":[
            "#enterpriseappshashtag",
            "#mobileappshashtag",
            "#businesssolutionshashtag",
            "#customappshashtag",
            "#digitaltransformationhashtag",
            "#productivityhashtag",
            "#enterprisetechnologyhashtag",
            "#appdevelopmenthashtag",
            "#itobuztechnologies"
        ],
        "post_heading":"Looking to transform your business operations?",
        "post_content":"Enterprise mobile apps offer features like robust security, user role management, seamless system integration, real-time analytics, and offline capabilities to keep your team productive anywhere. Discover how custom solutions can empower your enterprise today!hashtag",
        "platform":"linkedin"
    },
    {
        "image_paths":[
            ".\/data\/cleaned_data\/linkedin_cleaned_images\/23_1732263433266.png",
            ".\/data\/cleaned_data\/linkedin_cleaned_images\/23_1732263432895.png",
            ".\/data\/cleaned_data\/linkedin_cleaned_images\/23_1732263433124.png",
            ".\/data\/cleaned_data\/linkedin_cleaned_images\/23_1732263433871.png"
        ],
        "emoji":[

        ],
        "hashtags":[
            "#machinelearninghashtag",
            "#bankinginnovationhashtag",
            "#aiinbankinghashtag",
            "#personalizedbankinghashtag",
            "#smartbankinghashtag",
            "#fintechhashtag",
            "#futureofbankinghashtag",
            "#bankingsolutionshashtag",
            "#techinfinancehashtag",
            "#itobuztechnoloies"
        ],
        "post_heading":"Machine learning is changing the way we bank!",
        "post_content":"From better security to faster loans and personalized services, ML is making banking smarter and safer. Curious about how it works?Swipe through to see the benefits!hashtag",
        "platform":"linkedin"
    },
    {
        "image_paths":[
            ".\/data\/cleaned_data\/linkedin_cleaned_images\/27_1729247371623.png",
            ".\/data\/cleaned_data\/linkedin_cleaned_images\/27_1729247371597.png",
            ".\/data\/cleaned_data\/linkedin_cleaned_images\/27_1729247371598.png",
            ".\/data\/cleaned_data\/linkedin_cleaned_images\/27_1729247372907.png"
        ],
        "emoji":[

        ],
        "hashtags":[
            "#devopshashtag",
            "#scalabilityhashtag",
            "#automationhashtag",
            "#techinnovationhashtag",
            "#softwaredevelopmenthashtag",
            "#cloudcomputinghashtag",
            "#devopscommunityhashtag",
            "#itobuztechnologies"
        ],
        "post_heading":"Curious about how DevOps can make a real difference?",
        "post_content":"It\u2019s all about faster releases, better teamwork, top-notch quality, and scaling effortlessly. Imagine quicker updates, smoother collaboration, fewer bugs, and systems that grow with you.DevOps is here to help you achieve just that!Let\u2019s chat about how DevOps can work for you.Reach out and let\u2019s make it happen!hashtag",
        "platform":"linkedin"
    },
    {
        "image_paths":[
            ".\/data\/cleaned_data\/linkedin_cleaned_images\/29_1728458998048.png",
            ".\/data\/cleaned_data\/linkedin_cleaned_images\/29_1728458999912.png",
            ".\/data\/cleaned_data\/linkedin_cleaned_images\/29_1728458999815.png",
            ".\/data\/cleaned_data\/linkedin_cleaned_images\/29_1728458998864.png"
        ],
        "emoji":[
            "\ud83d\ude80"
        ],
        "hashtags":[
            "#aiappdevelopmenthashtag",
            "#mobileapphashtag",
            "#smartappshashtag",
            "#appdevelopmenttrendshashtag",
            "#aitechnologyhashtag",
            "#futureofappshashtag",
            "#appdesignhashtag",
            "#mobileinnovationhashtag",
            "#aiapphashtag",
            "#itobuztechnologies"
        ],
        "post_heading":"Transform your mobile app with cutting-edge AI!",
        "post_content":"From streamlining customer support with smart chatbots to enhancing security and personalizing user experiences, discover how these 6 AI innovations can set your app apart.Dive into the future of app development and make every interaction smarter and more efficienthashtag",
        "platform":"linkedin"
    },
    {
        "image_paths":[
            ".\/data\/cleaned_data\/linkedin_cleaned_images\/35_1727428838748.png",
            ".\/data\/cleaned_data\/linkedin_cleaned_images\/35_1727428838537.png",
            ".\/data\/cleaned_data\/linkedin_cleaned_images\/35_1727428837946.png",
            ".\/data\/cleaned_data\/linkedin_cleaned_images\/35_1727428837932.png"
        ],
        "emoji":[

        ],
        "hashtags":[
            "#cybersecurityhashtag",
            "#dataprotectionhashtag",
            "#infosechashtag",
            "#cyberawarenesshashtag",
            "#onlinesafetyhashtag",
            "#securitybestpracticeshashtag",
            "#protectyourdatahashtag",
            "#itobuztechnologies"
        ],
        "post_heading":"As we navigate the digital landscape of 2024, safeguarding your data and systems has never been more crucial.",
        "post_content":"Our comprehensive guide highlights the top cybersecurity practices you need to implement to stay protectedhashtag",
        "platform":"linkedin"
    },
    {
        "image_paths":[
            ".\/data\/cleaned_data\/linkedin_cleaned_images\/37_1726836476720.png",
            ".\/data\/cleaned_data\/linkedin_cleaned_images\/37_1726836477345.png",
            ".\/data\/cleaned_data\/linkedin_cleaned_images\/37_1726836476705.png",
            ".\/data\/cleaned_data\/linkedin_cleaned_images\/37_1726836476442.png"
        ],
        "emoji":[
            "\ud83c\udf1f"
        ],
        "hashtags":[
            "#nodejshashtag",
            "#webdevelopmenthashtag",
            "#javascripthashtag",
            "#appdevelopmenthashtag",
            "#scalableappshashtag",
            "#backenddevelopmenthashtag",
            "#techtipshashtag",
            "#softwareengineeringhashtag",
            "#performanceoptimizationhashtag",
            "#fullstackdevelopmenthashtag",
            "#itobuztechnologies"
        ],
        "post_heading":"Boost Your Node.",
        "post_content":"js Game! Discover top strategies to make your Node.js apps scalable and high-performance. From event-driven architecture to effective caching and monitoring, these tips will help you optimize every aspect of your app.Get ready to elevate your development process!hashtag",
        "platform":"linkedin"
    },
    {
        "image_paths":[
            ".\/data\/cleaned_data\/linkedin_cleaned_images\/39_1725604186741.png",
            ".\/data\/cleaned_data\/linkedin_cleaned_images\/39_1725604185534.png",
            ".\/data\/cleaned_data\/linkedin_cleaned_images\/39_1725604185076.png",
            ".\/data\/cleaned_data\/linkedin_cleaned_images\/39_1725604185742.png"
        ],
        "emoji":[
            "\ud83c\udf1f"
        ],
        "hashtags":[
            "#airevolutionhashtag",
            "#machinelearninghashtag",
            "#ondemandappshashtag",
            "#techinnovationhashtag",
            "#AIhashtag",
            "#mobileapptrendshashtag",
            "#appdevelopmenthashtag",
            "#itobuztechnologies"
        ],
        "post_heading":"Explore How AI & ML Are Revolutionizing On-Demand Apps!",
        "post_content":"From personalized experiences to smart forecasting and automated support, AI and Machine Learning are enhancing the way we interact with on-demand services.Swipe through our slides to see how these innovations are shaping the future!hashtag",
        "platform":"linkedin"
    },
    {
        "image_paths":[
            ".\/data\/cleaned_data\/linkedin_cleaned_images\/41_1722603743213.png",
            ".\/data\/cleaned_data\/linkedin_cleaned_images\/41_1722603743030.png",
            ".\/data\/cleaned_data\/linkedin_cleaned_images\/41_1722603743360.png",
            ".\/data\/cleaned_data\/linkedin_cleaned_images\/41_1722603742185.png"
        ],
        "emoji":[

        ],
        "hashtags":[
            "#mobileappdevelopmenthashtag",
            "#apptrends2024hashtag",
            "#mobiletechhashtag",
            "#techtrendshashtag",
            "#appdesignhashtag",
            "#softwaredevelopmenthashtag",
            "#mobileapptrendshashtag",
            "#itobuztechnologies"
        ],
        "post_heading":"Explore the leading trends shaping mobile app development in 2024!",
        "post_content":"From cross-platform development to AR\/VR integration and Progressive Web Apps (PWAs), discover how these innovations are transforming user experiences and pushing app boundaries.Stay ahead with insights into the future of mobile technology!hashtag",
        "platform":"linkedin"
    },
    {
        "image_paths":[
            ".\/data\/cleaned_data\/linkedin_cleaned_images\/43_1721982010343.png",
            ".\/data\/cleaned_data\/linkedin_cleaned_images\/43_1721982010111.png",
            ".\/data\/cleaned_data\/linkedin_cleaned_images\/43_1721982010305.png",
            ".\/data\/cleaned_data\/linkedin_cleaned_images\/43_1721982010284.png"
        ],
        "emoji":[
            "\ud83d\ude80"
        ],
        "hashtags":[
            "#codingbasicshashtag",
            "#learntocodehashtag",
            "#programmingtipshashtag",
            "#codelifehashtag",
            "#techcommunityhashtag",
            "#devlifehashtag",
            "#codelearninghashtag",
            "#itobuztech"
        ],
        "post_heading":"Ever wondered about the role of brackets [], {}, and [] in coding?",
        "post_content":"Discover how these symbols help you manage arrays and define code blocks. Learn the power of =, ==, and != for assigning values and comparing them effectively. Plus, master the art of using ;, ', and \" to punctuate and encapsulate in various programming languages.Are you ready to elevate your coding skills?Let's decode these fundamental symbols together! hashtag",
        "platform":"linkedin"
    },
    {
        "image_paths":[
            ".\/data\/cleaned_data\/linkedin_cleaned_images\/45_1721380723696.png",
            ".\/data\/cleaned_data\/linkedin_cleaned_images\/45_1721380723645.png",
            ".\/data\/cleaned_data\/linkedin_cleaned_images\/45_1721380723655.png",
            ".\/data\/cleaned_data\/linkedin_cleaned_images\/45_1721380723481.png"
        ],
        "emoji":[

        ],
        "hashtags":[
            "#webdevelopmenthashtag",
            "#apishashtag",
            "#techinnovationhashtag",
            "#codinghashtag",
            "#techtrendshashtag",
            "#webdevtipshashtag",
            "#programminghashtag",
            "#itobuztech"
        ],
        "post_heading":"Explore the power of APIs in web development!",
        "post_content":"APIs act as bridges, connecting software applications to share data and integrate third-party services.Discover how APIs are transforming websites with new features like real-time data and secure payment processing.Embrace the benefits of APIs for streamlined development and enhanced functionalityhashtag",
        "platform":"linkedin"
    },
    {
        "image_paths":[
            ".\/data\/cleaned_data\/linkedin_cleaned_images\/47_1721048271030.png",
            ".\/data\/cleaned_data\/linkedin_cleaned_images\/47_1721048271403.png",
            ".\/data\/cleaned_data\/linkedin_cleaned_images\/47_1721048271355.png",
            ".\/data\/cleaned_data\/linkedin_cleaned_images\/47_1721048271200.png"
        ],
        "emoji":[

        ],
        "hashtags":[
            "#dashboarddesignhashtag",
            "#userexperiencehashtag",
            "#techtipshashtag",
            "#devtipshashtag",
            "#webdevelopmenthashtag",
            "#dashboardperformancehashtag",
            "#techinsightshashtag",
            "#itobuz"
        ],
        "post_heading":"Learn how to improve your dashboard's performance with these simple yet effective tips.",
        "post_content":"From simplifying data queries to implementing data caching, these strategies will help you achieve quick load times and smooth interactions, enhancing the user experience and decision-makinghashtag",
        "platform":"linkedin"
    },
    {
        "image_paths":[
            ".\/data\/cleaned_data\/linkedin_cleaned_images\/49_1720165548293.png",
            ".\/data\/cleaned_data\/linkedin_cleaned_images\/49_1720165548491.png",
            ".\/data\/cleaned_data\/linkedin_cleaned_images\/49_1720165548344.png",
            ".\/data\/cleaned_data\/linkedin_cleaned_images\/49_1720165548528.png"
        ],
        "emoji":[

        ],
        "hashtags":[
            "#codinghashtag",
            "#programminghashtag",
            "#devtipshashtag",
            "#codingbestpracticeshashtag",
            "#techtipshashtag",
            "#itobuzhashtag",
            "#itobuztech"
        ],
        "post_heading":"Enhance your coding skills with our essential best practices!",
        "post_content":"Learn how clean code, thorough documentation, and consistent testing can streamline your workflow.Explore our tips and join the conversation in the comments!hashtag",
        "platform":"linkedin"
    },
    {
        "image_paths":[
            ".\/data\/cleaned_data\/linkedin_cleaned_images\/53_1718347551239.png",
            ".\/data\/cleaned_data\/linkedin_cleaned_images\/53_1718347551827.png",
            ".\/data\/cleaned_data\/linkedin_cleaned_images\/53_1718347552270.png",
            ".\/data\/cleaned_data\/linkedin_cleaned_images\/53_1718347551246.png"
        ],
        "emoji":[

        ],
        "hashtags":[
            "#nocodedevelopmenthashtag",
            "#lowcodehashtag",
            "#nocodehashtag",
            "#appdevelopmenthashtag",
            "#innovationhashtag",
            "#techtrendshashtag",
            "#softwaredevelopmenthashtag",
            "#itobuztech"
        ],
        "post_heading":"Discover how low-code\/no-code platforms are transforming app development, making it faster, more cost-effective, and fostering greater collaboration and innovationhashtag",
        "post_content":"",
        "platform":"linkedin"
    },
    {
        "image_paths":[
            ".\/data\/cleaned_data\/linkedin_cleaned_images\/59_1719140641165.png",
            ".\/data\/cleaned_data\/linkedin_cleaned_images\/59_1719038305932.png",
            ".\/data\/cleaned_data\/linkedin_cleaned_images\/59_1719150897408.png",
            ".\/data\/cleaned_data\/linkedin_cleaned_images\/59_1719039833308.png"
        ],
        "emoji":[

        ],
        "hashtags":[
            "#softwaredevelopmenthashtag",
            "#techlanguagehashtag",
            "#techculturehashtag",
            "#developerlifehashtag",
            "#developerhashtag",
            "#techhashtag",
            "#itobuztech"
        ],
        "post_heading":"Ever wondered how everyday terms take on a whole new meaning in the world of technology?",
        "post_content":"Swipe through to discover the fascinating dual meanings of words that everyone uses but developers see differently. From bugs to cookies, explore the unique tech twist behind common termshashtag",
        "platform":"linkedin"
    },
    {
        "image_paths":[
            ".\/data\/cleaned_data\/linkedin_cleaned_images\/75_1711101863951.png",
            ".\/data\/cleaned_data\/linkedin_cleaned_images\/75_1711101863651.png",
            ".\/data\/cleaned_data\/linkedin_cleaned_images\/75_1711101863812.png",
            ".\/data\/cleaned_data\/linkedin_cleaned_images\/75_1711101863415.png"
        ],
        "emoji":[

        ],
        "hashtags":[
            "#aihashtag",
            "#artificialintelligencehashtag",
            "#aIintransportationhashtag",
            "#transportation"
        ],
        "post_heading":"Discover the groundbreaking impact of AI on transportation.",
        "post_content":"From optimized insurance processes to smarter traffic management and intelligent driver care, AI is revolutionizing the way we travelhashtag",
        "platform":"linkedin"
    },
    {
        "image_paths":[
            ".\/data\/cleaned_data\/linkedin_cleaned_images\/81_1709642323839.png"
        ],
        "emoji":[

        ],
        "hashtags":[
            "#rpahashtag",
            "#automationhashtag",
            "#technology"
        ],
        "post_heading":"Unlock the potential of Robotic Process Automation (RPA) with our comprehensive guide.",
        "post_content":"Explore its benefits, industries using it, implementation challenges, and future prospectshashtag",
        "platform":"linkedin"
    },
    {
        "image_paths":[
            ".\/data\/cleaned_data\/linkedin_cleaned_images\/87_1709039250140.png"
        ],
        "emoji":[

        ],
        "hashtags":[
            "#5ghashtag",
            "#5gtechnologyhashtag",
            "#5gconnectivityhashtag",
            "#technology"
        ],
        "post_heading":"Unlock the power of 5G with blazing speeds, minimal latency, and seamless device connectivity.",
        "post_content":"Dive into its benefits, navigate through challenges, and witness its global embracehashtag",
        "platform":"linkedin"
    },
    {
        "image_paths":[
            ".\/data\/cleaned_data\/linkedin_cleaned_images\/89_1708691398290.png",
            ".\/data\/cleaned_data\/linkedin_cleaned_images\/89_1708691396630.png",
            ".\/data\/cleaned_data\/linkedin_cleaned_images\/89_1708691396358.png",
            ".\/data\/cleaned_data\/linkedin_cleaned_images\/89_1708691396573.png",
            ".\/data\/cleaned_data\/linkedin_cleaned_images\/89_1708691396894.png"
        ],
        "emoji":[

        ],
        "hashtags":[
            "#aihashtag",
            "#applevisionprohashtag",
            "#aifuturehashtag",
            "#technologytrends"
        ],
        "post_heading":"Experience the magic of Apple Vision Pro as it transforms your digital world into an immersive, personalized space.",
        "post_content":"From customizing your workspace to reliving cherished memories in stunning 3D, Apple Vision Pro brings a touch of enchantment to your everyday tech experiencehashtag",
        "platform":"linkedin"
    },
    {
        "image_paths":[
            ".\/data\/cleaned_data\/linkedin_cleaned_images\/93_1732799288559.png"
        ],
        "emoji":[
            "\u2728",
            "\ud83c\udf42"
        ],
        "hashtags":[
            "#thanksgivinghashtag",
            "#gratitudehashtag",
            "#clientappreciationhashtag",
            "#teamworkhashtag",
            "#innovationhashtag",
            "#collaborationhashtag",
            "#thanksgiving2024hashtag",
            "#technologyhashtag",
            "#techcommunityhashtag",
            "#itobuztechnoloies"
        ],
        "post_heading":"This Thanksgiving, we\u2019re filled with gratitude for both the amazing clients we get to work with and the incredible team that makes it all possible.",
        "post_content":"Your trust, dedication, and collaboration help us grow and succeed every day. Thank you for being part of our journey! Wishing everyone a joyful and restful Thanksgiving!hashtag",
        "platform":"linkedin"
    },
    {
        "image_paths":[
            ".\/data\/cleaned_data\/linkedin_cleaned_images\/95_1730203822351.png"
        ],
        "emoji":[
            "\u2728",
            "\ud83e\ude94"
        ],
        "hashtags":[
            "#happydiwalihashtag",
            "#diwali2024hashtag",
            "#festivaloflightshashtag",
            "#diwalicelebrationhashtag",
            "#itobuztechnoloies"
        ],
        "post_heading":"Happy Diwali from our team to yours!",
        "post_content":"May this festival of lights bring you joy, prosperity, and new opportunities. Just like diyas light up the darkness, our innovative solutions are here to illuminate your digital journey.Let\u2019s celebrate new beginnings and build something extraordinary together!hashtag",
        "platform":"linkedin"
    },
    {
        "image_paths":[
            ".\/data\/cleaned_data\/linkedin_cleaned_images\/97_1730210049822.png"
        ],
        "emoji":[
            "\u2728",
            "\ud83c\udf83"
        ],
        "hashtags":[
            "#halloweenvibeshashtag",
            "#halloweenhashtag",
            "#debugginghashtag",
            "#webapphashtag",
            "#webdevelopmenthashtag",
            "#codeoptimizationhashtag",
            "#itobuztechnologies"
        ],
        "post_heading":"Got scary bugs haunting your web app?",
        "post_content":"Don\u2019t worry! We\u2019re here to debug and deliver a smooth, seamless experience.Say goodbye to those code nightmares! hashtag",
        "platform":"linkedin"
    }
]<|MERGE_RESOLUTION|>--- conflicted
+++ resolved
@@ -54,17 +54,11 @@
             ".\/data\/cleaned_data\/linkedin_cleaned_images\/5_1737635022735.png"
         ],
         "emoji":[
-<<<<<<< HEAD
             "\ud83d\udcc8",
             "\ud83d\udc49",
-            "\ud83d\udca1",
-            "\ud83d\ude9b"
-=======
-            "\ud83d\udc49",
-            "\ud83d\udca1",
+            "\ud83d\udcc8",
             "\ud83d\ude9b",
-            "\ud83d\udcc8"
->>>>>>> 0e0a16da
+            "\ud83d\udca1"
         ],
         "hashtags":[
             "#softwaredevelopmenthashtag",
