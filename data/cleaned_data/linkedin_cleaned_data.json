[
    {
        "image_paths":[
            ".\/data\/cleaned_data\/linkedin_cleaned_images\/1_1738312196716.png",
            ".\/data\/cleaned_data\/linkedin_cleaned_images\/1_1738312196977.png",
            ".\/data\/cleaned_data\/linkedin_cleaned_images\/1_1738312196922.png",
            ".\/data\/cleaned_data\/linkedin_cleaned_images\/1_1738312196468.png"
        ],
        "emoji":[
            "\ud83d\ude80",
            "\ud83d\udcaa"
        ],
        "hashtags":[
            "#appdevelopment",
            "#healthtech",
            "#fitnessapp",
            "#digitalhealth",
            "#mobileapp",
            "#innovation",
            "#entrepreneurship",
            "#businessgrowth",
            "#appdevelopment",
            "#itobuztechnologies"
        ],
        "post_heading":"Want to create a standout health & fitness app?",
        "post_content":"Focus on features like personalization, gamification, and progress tracking to deliver an engaging experience.Get inspired with these tips and design a solution users will keep coming back to!",
        "platform":"linkedin"
    },
    {
        "image_paths":[
            ".\/data\/cleaned_data\/linkedin_cleaned_images\/3_1737555174045.png"
        ],
        "emoji":[
            "\ud83c\uddee\ud83c\uddf3"
        ],
        "hashtags":[
            "#republicday2025",
            "#26thJanuary2025",
            "#republicindia",
            "#itobuztechnologies",
            "#freedom",
            "#strength",
            "#indiarepublicday"
        ],
        "post_heading":"This Republic Day, ITobuz Technologies salutes the innovative spirit of India.",
        "post_content":"Just as our nation builds its strength on unity and diversity, we craft solutions that empower businesses across industries. Wishing everyone a Happy Republic Day 2025!",
        "platform":"linkedin"
    },
    {
        "image_paths":[
            ".\/data\/cleaned_data\/linkedin_cleaned_images\/5_1737635023231.png",
            ".\/data\/cleaned_data\/linkedin_cleaned_images\/5_1737635022675.png",
            ".\/data\/cleaned_data\/linkedin_cleaned_images\/5_1737635023102.png",
            ".\/data\/cleaned_data\/linkedin_cleaned_images\/5_1737635022735.png"
        ],
        "emoji":[
            "\ud83d\udca1",
            "\ud83d\ude9b",
            "\ud83d\udc49",
            "\ud83d\udcc8"
        ],
        "hashtags":[
            "#softwaredevelopment",
            "#logistics",
            "#itobuztechnoloies",
            "#realtimetracking",
            "#logisticssoftware",
            "#logisticsplatform",
            "#supplychain",
            "#supplychainmanagement",
            "#logisticssolutions",
            "#transportation",
            "#logisticstechnology"
        ],
        "post_heading":"Struggling with delays and inefficiencies in logistics?",
        "post_content":"ITobuz Technologies delivers smarter automation to optimize routes, track inventory in real-time, and streamline communication. Save costs, boost efficiency, and enhance customer satisfaction. Ready to transform your logistics? Contact us today!",
        "platform":"linkedin"
    },
    {
        "image_paths":[
            ".\/data\/cleaned_data\/linkedin_cleaned_images\/7_1737113437522.png",
            ".\/data\/cleaned_data\/linkedin_cleaned_images\/7_1737113437904.png",
            ".\/data\/cleaned_data\/linkedin_cleaned_images\/7_1737113437605.png",
            ".\/data\/cleaned_data\/linkedin_cleaned_images\/7_1737113437527.png"
        ],
        "emoji":[
<<<<<<< HEAD
=======
            "\ud83c\udf1f",
            "\u2728",
>>>>>>> 02fd09ee
            "\ud83d\udcbb",
            "\ud83c\udf1f",
            "\u2728"
        ],
        "hashtags":[
            "#techtrends",
            "#techinnovation",
            "#appdevelopment",
            "#digitaltransformation",
            "#technologysolutions",
            "#EnterpriseSolutions",
            "#Itobuz",
            "#LinkedinCommunity",
            "#Innovation"
        ],
        "post_heading":"Ready to see where technology is heading in 2025?",
        "post_content":"From AI breakthroughs to the rise of Web3, we\u2019ve got you covered with the top trends set to shape our world!",
        "platform":"linkedin"
    },
    {
        "image_paths":[
            ".\/data\/cleaned_data\/linkedin_cleaned_images\/9_1736496816718.png",
            ".\/data\/cleaned_data\/linkedin_cleaned_images\/9_1736496817340.png",
            ".\/data\/cleaned_data\/linkedin_cleaned_images\/9_1736496817549.png",
            ".\/data\/cleaned_data\/linkedin_cleaned_images\/9_1736496816186.png"
        ],
        "emoji":[

        ],
        "hashtags":[
            "#apptrends",
            "#appdevelopment",
            "#apptrends2025",
            "#tech",
            "#techtrends",
            "#itobuztechnoloies",
            "#mobileappideas",
            "#digitalinnovation"
        ],
        "post_heading":"Here's to an exciting 2025!",
        "post_content":"Let\u2019s kick off the year by adding these essential features to your app. Ready to make this the year of seamless experiences?",
        "platform":"linkedin"
    },
    {
        "image_paths":[
            ".\/data\/cleaned_data\/linkedin_cleaned_images\/13_1734682262966.png",
            ".\/data\/cleaned_data\/linkedin_cleaned_images\/13_1734682263629.png",
            ".\/data\/cleaned_data\/linkedin_cleaned_images\/13_1734682264512.png",
            ".\/data\/cleaned_data\/linkedin_cleaned_images\/13_1734682264831.png"
        ],
        "emoji":[

        ],
        "hashtags":[
            "#nocode",
            "#websitebuilding",
            "#webdesign",
            "#entrepreneurship",
            "#smallbusiness",
            "#startupideas",
            "#userfriendly",
            "#webdevelopment",
            "#nocodetools",
            "#digitalinnovation",
            "#itobuztechnologies"
        ],
        "post_heading":"Looking to build a stunning website without writing a single line of code?",
        "post_content":"No-code platforms are here to make your life easier. Whether you're a small business owner, an entrepreneur, or just someone with a great idea, no-code tools offer a fast, cost-effective, and user-friendly way to create professional websiteshashtag",
        "platform":"linkedin"
    },
    {
        "image_paths":[
            ".\/data\/cleaned_data\/linkedin_cleaned_images\/19_1732882868948.png",
            ".\/data\/cleaned_data\/linkedin_cleaned_images\/19_1732882869469.png",
            ".\/data\/cleaned_data\/linkedin_cleaned_images\/19_1732882869324.png",
            ".\/data\/cleaned_data\/linkedin_cleaned_images\/19_1732882869496.png"
        ],
        "emoji":[
            "\ud83d\ude80",
            "\ud83d\udcbc"
        ],
        "hashtags":[
            "#enterpriseapps",
            "#mobileapps",
            "#businesssolutions",
            "#customapps",
            "#digitaltransformation",
            "#productivity",
            "#enterprisetechnology",
            "#appdevelopment",
            "#itobuztechnologies"
        ],
        "post_heading":"Looking to transform your business operations?",
        "post_content":"Enterprise mobile apps offer features like robust security, user role management, seamless system integration, real-time analytics, and offline capabilities to keep your team productive anywhere. Discover how custom solutions can empower your enterprise today!",
        "platform":"linkedin"
    },
    {
        "image_paths":[
            ".\/data\/cleaned_data\/linkedin_cleaned_images\/23_1732263433266.png",
            ".\/data\/cleaned_data\/linkedin_cleaned_images\/23_1732263432895.png",
            ".\/data\/cleaned_data\/linkedin_cleaned_images\/23_1732263433124.png",
            ".\/data\/cleaned_data\/linkedin_cleaned_images\/23_1732263433871.png"
        ],
        "emoji":[

        ],
        "hashtags":[
            "#machinelearning",
            "#bankinginnovation",
            "#aiinbanking",
            "#personalizedbanking",
            "#smartbanking",
            "#fintech",
            "#futureofbanking",
            "#bankingsolutions",
            "#techinfinance",
            "#itobuztechnoloies"
        ],
        "post_heading":"Machine learning is changing the way we bank!",
        "post_content":"From better security to faster loans and personalized services, ML is making banking smarter and safer. Curious about how it works?Swipe through to see the benefits!",
        "platform":"linkedin"
    },
    {
        "image_paths":[
            ".\/data\/cleaned_data\/linkedin_cleaned_images\/27_1729247371623.png",
            ".\/data\/cleaned_data\/linkedin_cleaned_images\/27_1729247371597.png",
            ".\/data\/cleaned_data\/linkedin_cleaned_images\/27_1729247371598.png",
            ".\/data\/cleaned_data\/linkedin_cleaned_images\/27_1729247372907.png"
        ],
        "emoji":[

        ],
        "hashtags":[
            "#devops",
            "#scalability",
            "#automation",
            "#techinnovation",
            "#softwaredevelopment",
            "#cloudcomputing",
            "#devopscommunity",
            "#itobuztechnologies"
        ],
        "post_heading":"Curious about how DevOps can make a real difference?",
        "post_content":"It\u2019s all about faster releases, better teamwork, top-notch quality, and scaling effortlessly. Imagine quicker updates, smoother collaboration, fewer bugs, and systems that grow with you.DevOps is here to help you achieve just that!Let\u2019s chat about how DevOps can work for you.Reach out and let\u2019s make it happen!",
        "platform":"linkedin"
    },
    {
        "image_paths":[
            ".\/data\/cleaned_data\/linkedin_cleaned_images\/29_1728458998048.png",
            ".\/data\/cleaned_data\/linkedin_cleaned_images\/29_1728458999912.png",
            ".\/data\/cleaned_data\/linkedin_cleaned_images\/29_1728458999815.png",
            ".\/data\/cleaned_data\/linkedin_cleaned_images\/29_1728458998864.png"
        ],
        "emoji":[
            "\ud83d\ude80"
        ],
        "hashtags":[
            "#aiappdevelopment",
            "#mobileapp",
            "#smartapps",
            "#appdevelopmenttrends",
            "#aitechnology",
            "#futureofapps",
            "#appdesign",
            "#mobileinnovation",
            "#aiapp",
            "#itobuztechnologies"
        ],
        "post_heading":"Transform your mobile app with cutting-edge AI!",
        "post_content":"From streamlining customer support with smart chatbots to enhancing security and personalizing user experiences, discover how these 6 AI innovations can set your app apart.Dive into the future of app development and make every interaction smarter and more efficienthashtag",
        "platform":"linkedin"
    },
    {
        "image_paths":[
            ".\/data\/cleaned_data\/linkedin_cleaned_images\/35_1727428838748.png",
            ".\/data\/cleaned_data\/linkedin_cleaned_images\/35_1727428838537.png",
            ".\/data\/cleaned_data\/linkedin_cleaned_images\/35_1727428837946.png",
            ".\/data\/cleaned_data\/linkedin_cleaned_images\/35_1727428837932.png"
        ],
        "emoji":[

        ],
        "hashtags":[
            "#cybersecurity",
            "#dataprotection",
            "#infosec",
            "#cyberawareness",
            "#onlinesafety",
            "#securitybestpractices",
            "#protectyourdata",
            "#itobuztechnologies"
        ],
        "post_heading":"As we navigate the digital landscape of 2024, safeguarding your data and systems has never been more crucial.",
        "post_content":"Our comprehensive guide highlights the top cybersecurity practices you need to implement to stay protectedhashtag",
        "platform":"linkedin"
    },
    {
        "image_paths":[
            ".\/data\/cleaned_data\/linkedin_cleaned_images\/37_1726836476720.png",
            ".\/data\/cleaned_data\/linkedin_cleaned_images\/37_1726836477345.png",
            ".\/data\/cleaned_data\/linkedin_cleaned_images\/37_1726836476705.png",
            ".\/data\/cleaned_data\/linkedin_cleaned_images\/37_1726836476442.png"
        ],
        "emoji":[
            "\ud83c\udf1f"
        ],
        "hashtags":[
            "#nodejs",
            "#webdevelopment",
            "#javascript",
            "#appdevelopment",
            "#scalableapps",
            "#backenddevelopment",
            "#techtips",
            "#softwareengineering",
            "#performanceoptimization",
            "#fullstackdevelopment",
            "#itobuztechnologies"
        ],
        "post_heading":"Boost Your Node.",
        "post_content":"js Game! Discover top strategies to make your Node.js apps scalable and high-performance. From event-driven architecture to effective caching and monitoring, these tips will help you optimize every aspect of your app.Get ready to elevate your development process!",
        "platform":"linkedin"
    },
    {
        "image_paths":[
            ".\/data\/cleaned_data\/linkedin_cleaned_images\/39_1725604186741.png",
            ".\/data\/cleaned_data\/linkedin_cleaned_images\/39_1725604185534.png",
            ".\/data\/cleaned_data\/linkedin_cleaned_images\/39_1725604185076.png",
            ".\/data\/cleaned_data\/linkedin_cleaned_images\/39_1725604185742.png"
        ],
        "emoji":[
            "\ud83c\udf1f"
        ],
        "hashtags":[
            "#airevolution",
            "#machinelearning",
            "#ondemandapps",
            "#techinnovation",
            "#AI",
            "#mobileapptrends",
            "#appdevelopment",
            "#itobuztechnologies"
        ],
        "post_heading":"Explore How AI & ML Are Revolutionizing On-Demand Apps!",
        "post_content":"From personalized experiences to smart forecasting and automated support, AI and Machine Learning are enhancing the way we interact with on-demand services.Swipe through our slides to see how these innovations are shaping the future!",
        "platform":"linkedin"
    },
    {
        "image_paths":[
            ".\/data\/cleaned_data\/linkedin_cleaned_images\/41_1722603743213.png",
            ".\/data\/cleaned_data\/linkedin_cleaned_images\/41_1722603743030.png",
            ".\/data\/cleaned_data\/linkedin_cleaned_images\/41_1722603743360.png",
            ".\/data\/cleaned_data\/linkedin_cleaned_images\/41_1722603742185.png"
        ],
        "emoji":[

        ],
        "hashtags":[
            "#mobileappdevelopment",
            "#apptrends2024",
            "#mobiletech",
            "#techtrends",
            "#appdesign",
            "#softwaredevelopment",
            "#mobileapptrends",
            "#itobuztechnologies"
        ],
        "post_heading":"Explore the leading trends shaping mobile app development in 2024!",
        "post_content":"From cross-platform development to AR\/VR integration and Progressive Web Apps (PWAs), discover how these innovations are transforming user experiences and pushing app boundaries.Stay ahead with insights into the future of mobile technology!",
        "platform":"linkedin"
    },
    {
        "image_paths":[
            ".\/data\/cleaned_data\/linkedin_cleaned_images\/43_1721982010343.png",
            ".\/data\/cleaned_data\/linkedin_cleaned_images\/43_1721982010111.png",
            ".\/data\/cleaned_data\/linkedin_cleaned_images\/43_1721982010305.png",
            ".\/data\/cleaned_data\/linkedin_cleaned_images\/43_1721982010284.png"
        ],
        "emoji":[
            "\ud83d\ude80"
        ],
        "hashtags":[
            "#codingbasics",
            "#learntocode",
            "#programmingtips",
            "#codelife",
            "#techcommunity",
            "#devlife",
            "#codelearning",
            "#itobuztech"
        ],
        "post_heading":"Ever wondered about the role of brackets [], {}, and [] in coding?",
        "post_content":"Discover how these symbols help you manage arrays and define code blocks. Learn the power of =, ==, and != for assigning values and comparing them effectively. Plus, master the art of using ;, ', and \" to punctuate and encapsulate in various programming languages.Are you ready to elevate your coding skills?Let's decode these fundamental symbols together!",
        "platform":"linkedin"
    },
    {
        "image_paths":[
            ".\/data\/cleaned_data\/linkedin_cleaned_images\/45_1721380723696.png",
            ".\/data\/cleaned_data\/linkedin_cleaned_images\/45_1721380723645.png",
            ".\/data\/cleaned_data\/linkedin_cleaned_images\/45_1721380723655.png",
            ".\/data\/cleaned_data\/linkedin_cleaned_images\/45_1721380723481.png"
        ],
        "emoji":[

        ],
        "hashtags":[
            "#webdevelopment",
            "#apis",
            "#techinnovation",
            "#coding",
            "#techtrends",
            "#webdevtips",
            "#programming",
            "#itobuztech"
        ],
        "post_heading":"Explore the power of APIs in web development!",
        "post_content":"APIs act as bridges, connecting software applications to share data and integrate third-party services.Discover how APIs are transforming websites with new features like real-time data and secure payment processing.Embrace the benefits of APIs for streamlined development and enhanced functionalityhashtag",
        "platform":"linkedin"
    },
    {
        "image_paths":[
            ".\/data\/cleaned_data\/linkedin_cleaned_images\/47_1721048271030.png",
            ".\/data\/cleaned_data\/linkedin_cleaned_images\/47_1721048271403.png",
            ".\/data\/cleaned_data\/linkedin_cleaned_images\/47_1721048271355.png",
            ".\/data\/cleaned_data\/linkedin_cleaned_images\/47_1721048271200.png"
        ],
        "emoji":[

        ],
        "hashtags":[
            "#dashboarddesign",
            "#userexperience",
            "#techtips",
            "#devtips",
            "#webdevelopment",
            "#dashboardperformance",
            "#techinsights",
            "#itobuz"
        ],
        "post_heading":"Learn how to improve your dashboard's performance with these simple yet effective tips.",
        "post_content":"From simplifying data queries to implementing data caching, these strategies will help you achieve quick load times and smooth interactions, enhancing the user experience and decision-makinghashtag",
        "platform":"linkedin"
    },
    {
        "image_paths":[
            ".\/data\/cleaned_data\/linkedin_cleaned_images\/49_1720165548293.png",
            ".\/data\/cleaned_data\/linkedin_cleaned_images\/49_1720165548491.png",
            ".\/data\/cleaned_data\/linkedin_cleaned_images\/49_1720165548344.png",
            ".\/data\/cleaned_data\/linkedin_cleaned_images\/49_1720165548528.png"
        ],
        "emoji":[

        ],
        "hashtags":[
            "#coding",
            "#programming",
            "#devtips",
            "#codingbestpractices",
            "#techtips",
            "#itobuz",
            "#itobuztech"
        ],
        "post_heading":"Enhance your coding skills with our essential best practices!",
        "post_content":"Learn how clean code, thorough documentation, and consistent testing can streamline your workflow.Explore our tips and join the conversation in the comments!",
        "platform":"linkedin"
    },
    {
        "image_paths":[
            ".\/data\/cleaned_data\/linkedin_cleaned_images\/53_1718347551239.png",
            ".\/data\/cleaned_data\/linkedin_cleaned_images\/53_1718347551827.png",
            ".\/data\/cleaned_data\/linkedin_cleaned_images\/53_1718347552270.png",
            ".\/data\/cleaned_data\/linkedin_cleaned_images\/53_1718347551246.png"
        ],
        "emoji":[

        ],
        "hashtags":[
            "#nocodedevelopment",
            "#lowcode",
            "#nocode",
            "#appdevelopment",
            "#innovation",
            "#techtrends",
            "#softwaredevelopment",
            "#itobuztech"
        ],
        "post_heading":"Discover how low-code\/no-code platforms are transforming app development, making it faster, more cost-effective, and fostering greater collaboration and innovationhashtag",
        "post_content":"",
        "platform":"linkedin"
    },
    {
        "image_paths":[
            ".\/data\/cleaned_data\/linkedin_cleaned_images\/59_1719140641165.png",
            ".\/data\/cleaned_data\/linkedin_cleaned_images\/59_1719038305932.png",
            ".\/data\/cleaned_data\/linkedin_cleaned_images\/59_1719150897408.png",
            ".\/data\/cleaned_data\/linkedin_cleaned_images\/59_1719039833308.png"
        ],
        "emoji":[

        ],
        "hashtags":[
            "#softwaredevelopment",
            "#techlanguage",
            "#techculture",
            "#developerlife",
            "#developer",
            "#tech",
            "#itobuztech"
        ],
        "post_heading":"Ever wondered how everyday terms take on a whole new meaning in the world of technology?",
        "post_content":"Swipe through to discover the fascinating dual meanings of words that everyone uses but developers see differently. From bugs to cookies, explore the unique tech twist behind common termshashtag",
        "platform":"linkedin"
    },
    {
        "image_paths":[
            ".\/data\/cleaned_data\/linkedin_cleaned_images\/75_1711101863951.png",
            ".\/data\/cleaned_data\/linkedin_cleaned_images\/75_1711101863651.png",
            ".\/data\/cleaned_data\/linkedin_cleaned_images\/75_1711101863812.png",
            ".\/data\/cleaned_data\/linkedin_cleaned_images\/75_1711101863415.png"
        ],
        "emoji":[

        ],
        "hashtags":[
            "#ai",
            "#artificialintelligence",
            "#aIintransportation",
            "#transportation"
        ],
        "post_heading":"Discover the groundbreaking impact of AI on transportation.",
        "post_content":"From optimized insurance processes to smarter traffic management and intelligent driver care, AI is revolutionizing the way we travelhashtag",
        "platform":"linkedin"
    },
    {
        "image_paths":[
            ".\/data\/cleaned_data\/linkedin_cleaned_images\/81_1709642323839.png"
        ],
        "emoji":[

        ],
        "hashtags":[
            "#rpa",
            "#automation",
            "#technology"
        ],
        "post_heading":"Unlock the potential of Robotic Process Automation (RPA) with our comprehensive guide.",
        "post_content":"Explore its benefits, industries using it, implementation challenges, and future prospectshashtag",
        "platform":"linkedin"
    },
    {
        "image_paths":[
            ".\/data\/cleaned_data\/linkedin_cleaned_images\/87_1709039250140.png"
        ],
        "emoji":[

        ],
        "hashtags":[
            "#5g",
            "#5gtechnology",
            "#5gconnectivity",
            "#technology"
        ],
        "post_heading":"Unlock the power of 5G with blazing speeds, minimal latency, and seamless device connectivity.",
        "post_content":"Dive into its benefits, navigate through challenges, and witness its global embracehashtag",
        "platform":"linkedin"
    },
    {
        "image_paths":[
            ".\/data\/cleaned_data\/linkedin_cleaned_images\/89_1708691398290.png",
            ".\/data\/cleaned_data\/linkedin_cleaned_images\/89_1708691396630.png",
            ".\/data\/cleaned_data\/linkedin_cleaned_images\/89_1708691396358.png",
            ".\/data\/cleaned_data\/linkedin_cleaned_images\/89_1708691396573.png",
            ".\/data\/cleaned_data\/linkedin_cleaned_images\/89_1708691396894.png"
        ],
        "emoji":[

        ],
        "hashtags":[
            "#ai",
            "#applevisionpro",
            "#aifuture",
            "#technologytrends"
        ],
        "post_heading":"Experience the magic of Apple Vision Pro as it transforms your digital world into an immersive, personalized space.",
        "post_content":"From customizing your workspace to reliving cherished memories in stunning 3D, Apple Vision Pro brings a touch of enchantment to your everyday tech experiencehashtag",
        "platform":"linkedin"
    },
    {
        "image_paths":[
            ".\/data\/cleaned_data\/linkedin_cleaned_images\/93_1732799288559.png"
        ],
        "emoji":[
            "\ud83c\udf42",
            "\u2728"
        ],
        "hashtags":[
            "#thanksgiving",
            "#gratitude",
            "#clientappreciation",
            "#teamwork",
            "#innovation",
            "#collaboration",
            "#thanksgiving2024",
            "#technology",
            "#techcommunity",
            "#itobuztechnoloies"
        ],
        "post_heading":"This Thanksgiving, we\u2019re filled with gratitude for both the amazing clients we get to work with and the incredible team that makes it all possible.",
        "post_content":"Your trust, dedication, and collaboration help us grow and succeed every day. Thank you for being part of our journey! Wishing everyone a joyful and restful Thanksgiving!",
        "platform":"linkedin"
    },
    {
        "image_paths":[
            ".\/data\/cleaned_data\/linkedin_cleaned_images\/95_1730203822351.png"
        ],
        "emoji":[
            "\ud83e\ude94",
            "\u2728"
        ],
        "hashtags":[
            "#happydiwali",
            "#diwali2024",
            "#festivaloflights",
            "#diwalicelebration",
            "#itobuztechnoloies"
        ],
        "post_heading":"Happy Diwali from our team to yours!",
        "post_content":"May this festival of lights bring you joy, prosperity, and new opportunities. Just like diyas light up the darkness, our innovative solutions are here to illuminate your digital journey.Let\u2019s celebrate new beginnings and build something extraordinary together!",
        "platform":"linkedin"
    },
    {
        "image_paths":[
            ".\/data\/cleaned_data\/linkedin_cleaned_images\/97_1730210049822.png"
        ],
        "emoji":[
            "\ud83c\udf83",
            "\u2728"
        ],
        "hashtags":[
            "#halloweenvibes",
            "#halloween",
            "#debugging",
            "#webapp",
            "#webdevelopment",
            "#codeoptimization",
            "#itobuztechnologies"
        ],
        "post_heading":"Got scary bugs haunting your web app?",
        "post_content":"Don\u2019t worry! We\u2019re here to debug and deliver a smooth, seamless experience.Say goodbye to those code nightmares!",
        "platform":"linkedin"
    }
]<|MERGE_RESOLUTION|>--- conflicted
+++ resolved
@@ -84,11 +84,8 @@
             ".\/data\/cleaned_data\/linkedin_cleaned_images\/7_1737113437527.png"
         ],
         "emoji":[
-<<<<<<< HEAD
-=======
             "\ud83c\udf1f",
             "\u2728",
->>>>>>> 02fd09ee
             "\ud83d\udcbb",
             "\ud83c\udf1f",
             "\u2728"
