--- conflicted
+++ resolved
@@ -54,17 +54,10 @@
             "./data/curated_data/curated_images/5_1737635022735.png"
         ],
         "emoji": [
-<<<<<<< HEAD
-            "📈",
-            "👉",
-            "💡",
-            "🚛"
-=======
-            "👉",
             "💡",
             "🚛",
+            "👉",
             "📈"
->>>>>>> 0e0a16da
         ],
         "hashtags": [
             "#softwaredevelopmenthashtag",
@@ -947,19 +940,11 @@
             "./data/curated_data/curated_images/image_173.jpg"
         ],
         "emoji": [
-<<<<<<< HEAD
+            "💰",
             "🌍",
+            "🌐",
             "⚡",
-            "💰",
-            "🌐",
             "🔄"
-=======
-            "🔄",
-            "🌐",
-            "🌍",
-            "⚡",
-            "💰"
->>>>>>> 0e0a16da
         ],
         "hashtags": [
             "#webappdevelopment",
@@ -1239,21 +1224,12 @@
             "./data/curated_data/curated_images/image_359.jpg"
         ],
         "emoji": [
-<<<<<<< HEAD
+            "🚫",
             "📈",
+            "📋",
+            "💡",
             "📉",
-            "📋",
-            "🚫",
-            "💼",
-            "💡"
-=======
-            "💼",
-            "💡",
-            "🚫",
-            "📋",
-            "📈",
-            "📉"
->>>>>>> 0e0a16da
+            "💼"
         ],
         "hashtags": [
             "#inventorymanagementsoftware",
@@ -1636,11 +1612,8 @@
         "emoji": [
             "🗣️",
             "🌐",
-<<<<<<< HEAD
-=======
-            "🗣️",
->>>>>>> 0e0a16da
-            "💬"
+            "💬",
+            "🗣️"
         ],
         "hashtags": [
             "#ai",
@@ -2078,15 +2051,9 @@
             "./data/curated_data/curated_images/image_14.jpg"
         ],
         "emoji": [
-<<<<<<< HEAD
-            "✨",
             "💻",
-            "🌟"
-=======
             "🌟",
-            "✨",
-            "💻"
->>>>>>> 0e0a16da
+            "✨"
         ],
         "hashtags": [
             "#DigitalInnovation",
@@ -2227,15 +2194,7 @@
         "emoji": [
             "🚀",
             "📊",
-<<<<<<< HEAD
-            "🏀",
-            "🔍",
-            "🌐"
-=======
-            "🌐",
-            "🏀",
             "🔍"
->>>>>>> 0e0a16da
         ],
         "hashtags": [
             "#AISportsRevolution",
@@ -2456,15 +2415,9 @@
             "./data/curated_data/curated_images/image_364.jpg"
         ],
         "emoji": [
-<<<<<<< HEAD
+            "🌐",
             "🚀",
-            "🔮",
-            "🌐"
-=======
-            "🌐",
-            "🔮",
-            "🚀"
->>>>>>> 0e0a16da
+            "🔮"
         ],
         "hashtags": [
             "#AR",
@@ -2551,19 +2504,11 @@
             "./data/curated_data/curated_images/image_400.jpg"
         ],
         "emoji": [
-<<<<<<< HEAD
             "🌍",
-            "🌱",
             "✨",
             "🌿",
-            "💡"
-=======
-            "🌿",
-            "✨",
             "💡",
-            "🌍",
             "🌱"
->>>>>>> 0e0a16da
         ],
         "hashtags": [
             "#renewableenergy",
@@ -2588,13 +2533,8 @@
         ],
         "emoji": [
             "🗣️",
-            "🤖",
-<<<<<<< HEAD
             "🚀",
-            "💬"
-=======
-            "🚀"
->>>>>>> 0e0a16da
+            "🤖"
         ],
         "hashtags": [
             "#voicetechnology",
@@ -2619,16 +2559,10 @@
         "emoji": [
             "🌟",
             "🚀",
-<<<<<<< HEAD
             "📱",
+            "📲",
             "💼",
-            "📲",
             "🌟"
-=======
-            "💼",
-            "📲",
-            "📱"
->>>>>>> 0e0a16da
         ],
         "hashtags": [
             "#appdevelopmentagency",
@@ -2654,35 +2588,19 @@
             "./data/curated_data/curated_images/image_377.jpg"
         ],
         "emoji": [
-<<<<<<< HEAD
-            "🚀",
-            "📊",
-            "👩‍🎓",
-            "🏫",
-            "📚",
-            "✨",
-            "🎯",
+            "🤝",
             "💻",
-            "🤝",
-            "🔍",
             "✅",
-            "💡",
-            "🌟"
-=======
-            "🌟",
             "👩‍🎓",
             "🚀",
+            "✨",
+            "📊",
+            "💡",
             "📚",
-            "✨",
+            "🏫",
             "🎯",
-            "📊",
-            "✅",
-            "💡",
-            "💻",
             "🔍",
-            "🤝",
-            "🏫"
->>>>>>> 0e0a16da
+            "🌟"
         ],
         "hashtags": [
             "#EdTechSolutions",
@@ -2703,17 +2621,10 @@
             "./data/curated_data/curated_images/image_9.jpg"
         ],
         "emoji": [
-<<<<<<< HEAD
             "📈",
+            "🚛",
             "👉",
-            "💡",
-            "🚛"
-=======
-            "👉",
-            "💡",
-            "🚛",
-            "📈"
->>>>>>> 0e0a16da
+            "💡"
         ],
         "hashtags": [
             "#ItobuzTechnologies",
@@ -2787,15 +2698,9 @@
             "./data/curated_data/curated_images/post_DFNT1nks7P2_5.jpg"
         ],
         "emoji": [
-<<<<<<< HEAD
+            "💡",
             "📈",
-            "💡",
             "👉"
-=======
-            "👉",
-            "💡",
-            "📈"
->>>>>>> 0e0a16da
         ],
         "hashtags": [
             "#ItobuzTechnologies",
@@ -2824,17 +2729,10 @@
             "./data/curated_data/curated_images/post_DE7OYHnKZLU_6.jpg"
         ],
         "emoji": [
-<<<<<<< HEAD
+            "🌟",
+            "🇺🇸",
             "✨",
-            "💻",
-            "🇺🇸",
-            "🌟"
-=======
-            "🌟",
-            "✨",
-            "💻",
-            "🇺🇸"
->>>>>>> 0e0a16da
+            "💻"
         ],
         "hashtags": [
             "#technology",
@@ -3401,15 +3299,9 @@
             "./data/curated_data/curated_images/post_C_0dYZAMgTV.jpg"
         ],
         "emoji": [
-<<<<<<< HEAD
+            "👩‍💻",
             "👨‍💻",
-            "🎉",
-            "👩‍💻"
-=======
-            "🎉",
-            "👩‍💻",
-            "👨‍💻"
->>>>>>> 0e0a16da
+            "🎉"
         ],
         "hashtags": [
             "#internationalprogrammersday",
@@ -3778,17 +3670,10 @@
             "./data/curated_data/curated_images/post_C7YW-x8RSSt_5.jpg"
         ],
         "emoji": [
-<<<<<<< HEAD
-            "💰",
-            "🌍",
             "⚡",
-            "🔄"
-=======
             "🌍",
             "🔄",
-            "⚡",
             "💰"
->>>>>>> 0e0a16da
         ],
         "hashtags": [
             "#webappdevelopment",
@@ -4290,17 +4175,11 @@
             "./data/curated_data/curated_images/post_C1KHezhr8yr_4.jpg"
         ],
         "emoji": [
-            "🚀",
+            "🌐",
+            "🔍",
+            "🏀",
             "📊",
-<<<<<<< HEAD
-            "🏀",
-            "🔍",
-            "🌐"
-=======
-            "🌐",
-            "🏀",
-            "🔍"
->>>>>>> 0e0a16da
+            "🚀"
         ],
         "hashtags": [
             "#AISportsRevolution",
@@ -4541,14 +4420,9 @@
             "./data/curated_data/curated_images/post_CxvGIrAh6rN_5.jpg"
         ],
         "emoji": [
-<<<<<<< HEAD
-            "💻",
+            "🌟",
             "🌐",
-=======
-            "🌐",
-            "💻",
->>>>>>> 0e0a16da
-            "🌟"
+            "💻"
         ],
         "hashtags": [
             "#webdevelopment",
@@ -4601,15 +4475,9 @@
             "./data/curated_data/curated_images/post_CwxOTwbBAZr_5.jpg"
         ],
         "emoji": [
-<<<<<<< HEAD
-            "🚀",
+            "💬",
             "🤖",
-            "💬"
-=======
-            "💬",
-            "🚀",
-            "🤖"
->>>>>>> 0e0a16da
+            "🚀"
         ],
         "hashtags": [
             "#voicetechnology",
@@ -4660,21 +4528,12 @@
             "./data/curated_data/curated_images/post_CwP6RrONI8l_5.jpg"
         ],
         "emoji": [
-<<<<<<< HEAD
+            "📉",
+            "💼",
             "📈",
-            "📉",
             "📋",
-            "🚫",
-            "💼",
-            "💡"
-=======
-            "💼",
             "💡",
-            "🚫",
-            "📋",
-            "📈",
-            "📉"
->>>>>>> 0e0a16da
+            "🚫"
         ],
         "hashtags": [
             "#inventorymanagementapp",
@@ -4756,33 +4615,18 @@
             "./data/curated_data/curated_images/post_Cu9demaPg7x_5.jpg"
         ],
         "emoji": [
-<<<<<<< HEAD
-            "👩‍🎓",
-            "📊",
+            "🎯",
             "🏫",
-            "📚",
-            "✨",
-            "🎯",
-            "💻",
             "🤝",
             "🔍",
-            "✅",
+            "🌟",
+            "✨",
+            "👩‍🎓",
             "💡",
-            "🌟"
-=======
-            "🌟",
-            "👩‍🎓",
-            "📚",
-            "✨",
-            "🎯",
             "📊",
             "✅",
-            "💡",
             "💻",
-            "🔍",
-            "🤝",
-            "🏫"
->>>>>>> 0e0a16da
+            "📚"
         ],
         "hashtags": [
             "#edtechsoftware",
@@ -4857,17 +4701,10 @@
             "./data/curated_data/curated_images/post_CteWSzVv7pa_5.jpg"
         ],
         "emoji": [
-<<<<<<< HEAD
+            "📲",
+            "🌟",
             "📱",
-            "💼",
-            "📲",
-            "🌟"
-=======
-            "🌟",
-            "📲",
-            "💼",
-            "📱"
->>>>>>> 0e0a16da
+            "💼"
         ],
         "hashtags": [
             "#appdevelopmentagency",
@@ -4919,19 +4756,11 @@
             "./data/curated_data/curated_images/post_Cs2-5SIyX-N_5.jpg"
         ],
         "emoji": [
-<<<<<<< HEAD
+            "🌱",
             "🌍",
-            "♻️",
-            "✨",
-            "🌱",
-            "💡"
-=======
             "✨",
             "💡",
-            "🌍",
-            "🌱",
             "♻️"
->>>>>>> 0e0a16da
         ],
         "hashtags": [
             "#renewableenergy",
