--- conflicted
+++ resolved
@@ -1,5 +1,4 @@
 [
-<<<<<<< HEAD
     {
         "image_paths": [
             "./data/curated_data/curated_images/1_1738312196716.png",
@@ -4837,5302 +4836,4 @@
         "post_content": "While zero code platforms offer pre-built modules, they may lack the customization required for complex projects.",
         "platform": "instagram"
     }
-=======
-  {
-    "image_paths": [
-      "./data/curated_data/curated_images/1_1738312196716.png",
-      "./data/curated_data/curated_images/1_1738312196977.png",
-      "./data/curated_data/curated_images/1_1738312196922.png",
-      "./data/curated_data/curated_images/1_1738312196468.png"
-    ],
-    "emoji": ["💪", "🚀"],
-    "hashtags": [
-      "#appdevelopmenthashtag",
-      "#healthtechhashtag",
-      "#fitnessapphashtag",
-      "#digitalhealthhashtag",
-      "#mobileapphashtag",
-      "#innovationhashtag",
-      "#entrepreneurshiphashtag",
-      "#businessgrowthhashtag",
-      "#appdevelopmenthashtag",
-      "#itobuztechnologies"
-    ],
-    "post_heading": "Want to create a standout health & fitness app?",
-    "post_content": "Focus on features like personalization, gamification, and progress tracking to deliver an engaging experience.Get inspired with these tips and design a solution users will keep coming back to! hashtag",
-    "platform": "linkedin"
-  },
-  {
-    "image_paths": ["./data/curated_data/curated_images/3_1737555174045.png"],
-    "emoji": ["🇮🇳"],
-    "hashtags": [
-      "#republicday2025hashtag",
-      "#26thJanuary2025hashtag",
-      "#republicindiahashtag",
-      "#itobuztechnologieshashtag",
-      "#freedomhashtag",
-      "#strengthhashtag",
-      "#indiarepublicday"
-    ],
-    "post_heading": "This Republic Day, ITobuz Technologies salutes the innovative spirit of India.",
-    "post_content": "Just as our nation builds its strength on unity and diversity, we craft solutions that empower businesses across industries. Wishing everyone a Happy Republic Day 2025! hashtag",
-    "platform": "linkedin"
-  },
-  {
-    "image_paths": [
-      "./data/curated_data/curated_images/5_1737635023231.png",
-      "./data/curated_data/curated_images/5_1737635022675.png",
-      "./data/curated_data/curated_images/5_1737635023102.png",
-      "./data/curated_data/curated_images/5_1737635022735.png"
-    ],
-    "emoji": ["💡", "🚛", "👉", "📈"],
-    "hashtags": [
-      "#softwaredevelopmenthashtag",
-      "#logisticshashtag",
-      "#itobuztechnoloieshashtag",
-      "#realtimetrackinghashtag",
-      "#logisticssoftwarehashtag",
-      "#logisticsplatformhashtag",
-      "#supplychainhashtag",
-      "#supplychainmanagementhashtag",
-      "#logisticssolutionshashtag",
-      "#transportationhashtag",
-      "#logisticstechnology"
-    ],
-    "post_heading": "Struggling with delays and inefficiencies in logistics?",
-    "post_content": "ITobuz Technologies delivers smarter automation to optimize routes, track inventory in real-time, and streamline communication. Save costs, boost efficiency, and enhance customer satisfaction. Ready to transform your logistics? Contact us today!hashtag",
-    "platform": "linkedin"
-  },
-  {
-    "image_paths": [
-      "./data/curated_data/curated_images/7_1737113437522.png",
-      "./data/curated_data/curated_images/7_1737113437904.png",
-      "./data/curated_data/curated_images/7_1737113437605.png",
-      "./data/curated_data/curated_images/7_1737113437527.png"
-    ],
-    "emoji": ["✨", "💻", "🌟"],
-    "hashtags": [
-      "#techtrendshashtag",
-      "#techinnovationhashtag",
-      "#appdevelopmenthashtag",
-      "#digitaltransformationhashtag",
-      "#technologysolutionshashtag",
-      "#EnterpriseSolutionshashtag",
-      "#Itobuzhashtag",
-      "#LinkedinCommunityhashtag",
-      "#Innovation"
-    ],
-    "post_heading": "Ready to see where technology is heading in 2025?",
-    "post_content": "From AI breakthroughs to the rise of Web3, we’ve got you covered with the top trends set to shape our world! hashtag",
-    "platform": "linkedin"
-  },
-  {
-    "image_paths": [
-      "./data/curated_data/curated_images/9_1736496816718.png",
-      "./data/curated_data/curated_images/9_1736496817340.png",
-      "./data/curated_data/curated_images/9_1736496817549.png",
-      "./data/curated_data/curated_images/9_1736496816186.png"
-    ],
-    "emoji": [],
-    "hashtags": [
-      "#apptrendshashtag",
-      "#appdevelopmenthashtag",
-      "#apptrends2025hashtag",
-      "#techhashtag",
-      "#techtrendshashtag",
-      "#itobuztechnoloieshashtag",
-      "#mobileappideashashtag",
-      "#digitalinnovation"
-    ],
-    "post_heading": "Here's to an exciting 2025!",
-    "post_content": "Let’s kick off the year by adding these essential features to your app. Ready to make this the year of seamless experiences?hashtag",
-    "platform": "linkedin"
-  },
-  {
-    "image_paths": [
-      "./data/curated_data/curated_images/11_1735301567012.png",
-      "./data/curated_data/curated_images/11_1735301558867.png",
-      "./data/curated_data/curated_images/11_1735301558398.png",
-      "./data/curated_data/curated_images/11_1735301560125.png"
-    ],
-    "emoji": ["👉", "🚀"],
-    "hashtags": [
-      "#mobileappdevelopmenthashtag",
-      "#reactnativehashtag",
-      "#appdevelopment2025hashtag",
-      "#devtoolshashtag",
-      "#appdevtipshashtag",
-      "#mobiledevtrendshashtag",
-      "#techtrends2025hashtag",
-      "#developerlifehashtag",
-      "#codingcommunityhashtag",
-      "#mobileappshashtag",
-      "#techstackhashtag",
-      "#itobuztechnologies"
-    ],
-    "post_heading": "Looking to kickstart your next mobile app project?",
-    "post_content": "Check out the top frameworks that will shape mobile app development in 2025. From React Native to Flutter, we've covered all the tools you need for cross-platform brilliance and efficiency.Click the link to dive into the full details! https://lnkd.in/gx6dCBjVhashtag",
-    "platform": "linkedin"
-  },
-  {
-    "image_paths": [
-      "./data/curated_data/curated_images/13_1734682262966.png",
-      "./data/curated_data/curated_images/13_1734682263629.png",
-      "./data/curated_data/curated_images/13_1734682264512.png",
-      "./data/curated_data/curated_images/13_1734682264831.png"
-    ],
-    "emoji": [],
-    "hashtags": [
-      "#nocodehashtag",
-      "#websitebuildinghashtag",
-      "#webdesignhashtag",
-      "#entrepreneurshiphashtag",
-      "#smallbusinesshashtag",
-      "#startupideashashtag",
-      "#userfriendlyhashtag",
-      "#webdevelopmenthashtag",
-      "#nocodetoolshashtag",
-      "#digitalinnovationhashtag",
-      "#itobuztechnologies"
-    ],
-    "post_heading": "Looking to build a stunning website without writing a single line of code?",
-    "post_content": "No-code platforms are here to make your life easier. Whether you're a small business owner, an entrepreneur, or just someone with a great idea, no-code tools offer a fast, cost-effective, and user-friendly way to create professional websiteshashtag",
-    "platform": "linkedin"
-  },
-  {
-    "image_paths": [
-      "./data/curated_data/curated_images/15_1734086237986.png",
-      "./data/curated_data/curated_images/15_1734086237093.png",
-      "./data/curated_data/curated_images/15_1734086238947.png",
-      "./data/curated_data/curated_images/15_1734086239665.png"
-    ],
-    "emoji": ["🚚", "✨"],
-    "hashtags": [
-      "#aihashtag",
-      "#supplychainhashtag",
-      "#generativeaihashtag",
-      "#aiapplicationshashtag",
-      "#techtransformationhashtag",
-      "#logisticssolutionshashtag",
-      "#aiinbusinesshashtag",
-      "#supplychainmanagementhashtag",
-      "#techhashtag",
-      "#webdevelopmenthashtag",
-      "#itobuztechnoloies"
-    ],
-    "post_heading": "Generative AI is making supply chains smarter and faster!",
-    "post_content": "From predicting demand to finding the best routes, AI is helping companies reduce costs, cut waste, and lower risks. Discover how AI is transforming supply chains for a more efficient and sustainable future! hashtag",
-    "platform": "linkedin"
-  },
-  {
-    "image_paths": "",
-    "emoji": ["🌟"],
-    "hashtags": [
-      "#iosapphashtag",
-      "#iosappdevelopmenthashtag",
-      "#apptrendshashtag",
-      "#appdevelopmenthashtag",
-      "#itobuzhashtag",
-      "#mobileapphashtag",
-      "#webdevelopmenthashtag",
-      "#technology"
-    ],
-    "post_heading": "Get ready for an exciting year in iOS app development!",
-    "post_content": "From AI-powered coding tools to the latest in AR, VR, and IoT integration—2025 is bringing endless possibilities.Stay ahead of the curve with smarter apps, faster coding, and immersive experiences. hashtag",
-    "platform": "linkedin"
-  },
-  {
-    "image_paths": [
-      "./data/curated_data/curated_images/19_1732882868948.png",
-      "./data/curated_data/curated_images/19_1732882869469.png",
-      "./data/curated_data/curated_images/19_1732882869324.png",
-      "./data/curated_data/curated_images/19_1732882869496.png"
-    ],
-    "emoji": ["💼", "🚀"],
-    "hashtags": [
-      "#enterpriseappshashtag",
-      "#mobileappshashtag",
-      "#businesssolutionshashtag",
-      "#customappshashtag",
-      "#digitaltransformationhashtag",
-      "#productivityhashtag",
-      "#enterprisetechnologyhashtag",
-      "#appdevelopmenthashtag",
-      "#itobuztechnologies"
-    ],
-    "post_heading": "Looking to transform your business operations?",
-    "post_content": "Enterprise mobile apps offer features like robust security, user role management, seamless system integration, real-time analytics, and offline capabilities to keep your team productive anywhere. Discover how custom solutions can empower your enterprise today!hashtag",
-    "platform": "linkedin"
-  },
-  {
-    "image_paths": "",
-    "emoji": ["🚀"],
-    "hashtags": [
-      "#mobileappshashtag",
-      "#appengagementhashtag",
-      "#appfeatureshashtag",
-      "#techinnovationhashtag",
-      "#mobileappdevelopmenthashtag",
-      "#mobiletrendshashtag",
-      "#itobuztechnologieshashtag",
-      "#appdevelopment"
-    ],
-    "post_heading": "Every app has that one feature that keeps us coming back.",
-    "post_content": "Whether it’s how easy it is to use, the little reminders that keep us engaged, or features that feel tailor-made for us—what do you think makes the biggest impact?Vote and let us know! hashtag",
-    "platform": "linkedin"
-  },
-  {
-    "image_paths": [
-      "./data/curated_data/curated_images/23_1732263433266.png",
-      "./data/curated_data/curated_images/23_1732263432895.png",
-      "./data/curated_data/curated_images/23_1732263433124.png",
-      "./data/curated_data/curated_images/23_1732263433871.png"
-    ],
-    "emoji": [],
-    "hashtags": [
-      "#machinelearninghashtag",
-      "#bankinginnovationhashtag",
-      "#aiinbankinghashtag",
-      "#personalizedbankinghashtag",
-      "#smartbankinghashtag",
-      "#fintechhashtag",
-      "#futureofbankinghashtag",
-      "#bankingsolutionshashtag",
-      "#techinfinancehashtag",
-      "#itobuztechnoloies"
-    ],
-    "post_heading": "Machine learning is changing the way we bank!",
-    "post_content": "From better security to faster loans and personalized services, ML is making banking smarter and safer. Curious about how it works?Swipe through to see the benefits!hashtag",
-    "platform": "linkedin"
-  },
-  {
-    "image_paths": "",
-    "emoji": ["🌟", "💡", "✨"],
-    "hashtags": [
-      "#appdevelopmenthashtag",
-      "#futureofappshashtag",
-      "#arvrhashtag",
-      "#technologyhashtag",
-      "#apptrends2025hashtag",
-      "#appdevelopmenttrendshashtag",
-      "#smartappshashtag",
-      "#2025innovationshashtag",
-      "#itobuztechnologieshashtag",
-      "#newyear2025hashtag",
-      "#digitaltransformation"
-    ],
-    "post_heading": "2025 is all about pushing boundaries in app development: AI-powered personalization AR/VR-enhanced experiences Lightning-fast performanceWe’re excited to lead the way.",
-    "post_content": "Are you ready to join us? hashtag",
-    "platform": "linkedin"
-  },
-  {
-    "image_paths": [
-      "./data/curated_data/curated_images/27_1729247371623.png",
-      "./data/curated_data/curated_images/27_1729247371597.png",
-      "./data/curated_data/curated_images/27_1729247371598.png",
-      "./data/curated_data/curated_images/27_1729247372907.png"
-    ],
-    "emoji": [],
-    "hashtags": [
-      "#devopshashtag",
-      "#scalabilityhashtag",
-      "#automationhashtag",
-      "#techinnovationhashtag",
-      "#softwaredevelopmenthashtag",
-      "#cloudcomputinghashtag",
-      "#devopscommunityhashtag",
-      "#itobuztechnologies"
-    ],
-    "post_heading": "Curious about how DevOps can make a real difference?",
-    "post_content": "It’s all about faster releases, better teamwork, top-notch quality, and scaling effortlessly. Imagine quicker updates, smoother collaboration, fewer bugs, and systems that grow with you.DevOps is here to help you achieve just that!Let’s chat about how DevOps can work for you.Reach out and let’s make it happen!hashtag",
-    "platform": "linkedin"
-  },
-  {
-    "image_paths": [
-      "./data/curated_data/curated_images/29_1728458998048.png",
-      "./data/curated_data/curated_images/29_1728458999912.png",
-      "./data/curated_data/curated_images/29_1728458999815.png",
-      "./data/curated_data/curated_images/29_1728458998864.png"
-    ],
-    "emoji": ["🚀"],
-    "hashtags": [
-      "#aiappdevelopmenthashtag",
-      "#mobileapphashtag",
-      "#smartappshashtag",
-      "#appdevelopmenttrendshashtag",
-      "#aitechnologyhashtag",
-      "#futureofappshashtag",
-      "#appdesignhashtag",
-      "#mobileinnovationhashtag",
-      "#aiapphashtag",
-      "#itobuztechnologies"
-    ],
-    "post_heading": "Transform your mobile app with cutting-edge AI!",
-    "post_content": "From streamlining customer support with smart chatbots to enhancing security and personalizing user experiences, discover how these 6 AI innovations can set your app apart.Dive into the future of app development and make every interaction smarter and more efficienthashtag",
-    "platform": "linkedin"
-  },
-  {
-    "image_paths": [
-      "./data/curated_data/curated_images/31_1728474811958.png",
-      "./data/curated_data/curated_images/31_1728474813087.png",
-      "./data/curated_data/curated_images/31_1728474811765.png",
-      "./data/curated_data/curated_images/31_1728474811626.png"
-    ],
-    "emoji": ["🎉"],
-    "hashtags": [
-      "#Throwbackhashtag",
-      "#DurgaPuja2024hashtag",
-      "#ItobuzCelebrateshashtag",
-      "#Teamworkhashtag",
-      "#MemorableMomentshashtag",
-      "#GrowingTogetherhashtag",
-      "#DurgapujaCelebration2024hashtag",
-      "#Itobuz"
-    ],
-    "post_heading": "Throwback to 5th October 2024, when Itobuz Technologies lit up the stage with our spectacular Durga Puja Function!",
-    "post_content": "From incredible performances to recognizing our team's hard work and dedication, it was a night of celebration, laughter, and camaraderie.Grateful for the amazing memories we created together. Here's to many more milestones ahead!hashtag",
-    "platform": "linkedin"
-  },
-  {
-    "image_paths": [
-      "./data/curated_data/curated_images/33_1727974429975.png",
-      "./data/curated_data/curated_images/33_1727974415001.png",
-      "./data/curated_data/curated_images/33_1727974406783.png",
-      "./data/curated_data/curated_images/33_1727974422689.png"
-    ],
-    "emoji": ["🌾", "🌱"],
-    "hashtags": [
-      "#iothashtag",
-      "#technologyhashtag",
-      "#smartfarminghashtag",
-      "#sustainabilityhashtag",
-      "#innovationhashtag",
-      "#futureoffarminghashtag",
-      "#greentechhashtag",
-      "#smartagriculturehashtag",
-      "#techtrendshashtag",
-      "#farmtechhashtag",
-      "#digitaltransformationhashtag",
-      "#sustainablelivinghashtag",
-      "#iotinagriculturehashtag",
-      "#itobuztechnologies"
-    ],
-    "post_heading": "Smart farming is here!",
-    "post_content": "With IoT, farmers can boost crop yields, save water, cut labor costs, and even monitor livestock health—all in real-time.Discover how technology is transforming agriculture for a more sustainable future. hashtag",
-    "platform": "linkedin"
-  },
-  {
-    "image_paths": [
-      "./data/curated_data/curated_images/35_1727428838748.png",
-      "./data/curated_data/curated_images/35_1727428838537.png",
-      "./data/curated_data/curated_images/35_1727428837946.png",
-      "./data/curated_data/curated_images/35_1727428837932.png"
-    ],
-    "emoji": [],
-    "hashtags": [
-      "#cybersecurityhashtag",
-      "#dataprotectionhashtag",
-      "#infosechashtag",
-      "#cyberawarenesshashtag",
-      "#onlinesafetyhashtag",
-      "#securitybestpracticeshashtag",
-      "#protectyourdatahashtag",
-      "#itobuztechnologies"
-    ],
-    "post_heading": "As we navigate the digital landscape of 2024, safeguarding your data and systems has never been more crucial.",
-    "post_content": "Our comprehensive guide highlights the top cybersecurity practices you need to implement to stay protectedhashtag",
-    "platform": "linkedin"
-  },
-  {
-    "image_paths": [
-      "./data/curated_data/curated_images/37_1726836476720.png",
-      "./data/curated_data/curated_images/37_1726836477345.png",
-      "./data/curated_data/curated_images/37_1726836476705.png",
-      "./data/curated_data/curated_images/37_1726836476442.png"
-    ],
-    "emoji": ["🌟"],
-    "hashtags": [
-      "#nodejshashtag",
-      "#webdevelopmenthashtag",
-      "#javascripthashtag",
-      "#appdevelopmenthashtag",
-      "#scalableappshashtag",
-      "#backenddevelopmenthashtag",
-      "#techtipshashtag",
-      "#softwareengineeringhashtag",
-      "#performanceoptimizationhashtag",
-      "#fullstackdevelopmenthashtag",
-      "#itobuztechnologies"
-    ],
-    "post_heading": "Boost Your Node.",
-    "post_content": "js Game! Discover top strategies to make your Node.js apps scalable and high-performance. From event-driven architecture to effective caching and monitoring, these tips will help you optimize every aspect of your app.Get ready to elevate your development process!hashtag",
-    "platform": "linkedin"
-  },
-  {
-    "image_paths": [
-      "./data/curated_data/curated_images/39_1725604186741.png",
-      "./data/curated_data/curated_images/39_1725604185534.png",
-      "./data/curated_data/curated_images/39_1725604185076.png",
-      "./data/curated_data/curated_images/39_1725604185742.png"
-    ],
-    "emoji": ["🌟"],
-    "hashtags": [
-      "#airevolutionhashtag",
-      "#machinelearninghashtag",
-      "#ondemandappshashtag",
-      "#techinnovationhashtag",
-      "#AIhashtag",
-      "#mobileapptrendshashtag",
-      "#appdevelopmenthashtag",
-      "#itobuztechnologies"
-    ],
-    "post_heading": "Explore How AI & ML Are Revolutionizing On-Demand Apps!",
-    "post_content": "From personalized experiences to smart forecasting and automated support, AI and Machine Learning are enhancing the way we interact with on-demand services.Swipe through our slides to see how these innovations are shaping the future!hashtag",
-    "platform": "linkedin"
-  },
-  {
-    "image_paths": [
-      "./data/curated_data/curated_images/41_1722603743213.png",
-      "./data/curated_data/curated_images/41_1722603743030.png",
-      "./data/curated_data/curated_images/41_1722603743360.png",
-      "./data/curated_data/curated_images/41_1722603742185.png"
-    ],
-    "emoji": [],
-    "hashtags": [
-      "#mobileappdevelopmenthashtag",
-      "#apptrends2024hashtag",
-      "#mobiletechhashtag",
-      "#techtrendshashtag",
-      "#appdesignhashtag",
-      "#softwaredevelopmenthashtag",
-      "#mobileapptrendshashtag",
-      "#itobuztechnologies"
-    ],
-    "post_heading": "Explore the leading trends shaping mobile app development in 2024!",
-    "post_content": "From cross-platform development to AR/VR integration and Progressive Web Apps (PWAs), discover how these innovations are transforming user experiences and pushing app boundaries.Stay ahead with insights into the future of mobile technology!hashtag",
-    "platform": "linkedin"
-  },
-  {
-    "image_paths": [
-      "./data/curated_data/curated_images/43_1721982010343.png",
-      "./data/curated_data/curated_images/43_1721982010111.png",
-      "./data/curated_data/curated_images/43_1721982010305.png",
-      "./data/curated_data/curated_images/43_1721982010284.png"
-    ],
-    "emoji": ["🚀"],
-    "hashtags": [
-      "#codingbasicshashtag",
-      "#learntocodehashtag",
-      "#programmingtipshashtag",
-      "#codelifehashtag",
-      "#techcommunityhashtag",
-      "#devlifehashtag",
-      "#codelearninghashtag",
-      "#itobuztech"
-    ],
-    "post_heading": "Ever wondered about the role of brackets [], {}, and [] in coding?",
-    "post_content": "Discover how these symbols help you manage arrays and define code blocks. Learn the power of =, ==, and != for assigning values and comparing them effectively. Plus, master the art of using ;, ', and \" to punctuate and encapsulate in various programming languages.Are you ready to elevate your coding skills?Let's decode these fundamental symbols together! hashtag",
-    "platform": "linkedin"
-  },
-  {
-    "image_paths": [
-      "./data/curated_data/curated_images/45_1721380723696.png",
-      "./data/curated_data/curated_images/45_1721380723645.png",
-      "./data/curated_data/curated_images/45_1721380723655.png",
-      "./data/curated_data/curated_images/45_1721380723481.png"
-    ],
-    "emoji": [],
-    "hashtags": [
-      "#webdevelopmenthashtag",
-      "#apishashtag",
-      "#techinnovationhashtag",
-      "#codinghashtag",
-      "#techtrendshashtag",
-      "#webdevtipshashtag",
-      "#programminghashtag",
-      "#itobuztech"
-    ],
-    "post_heading": "Explore the power of APIs in web development!",
-    "post_content": "APIs act as bridges, connecting software applications to share data and integrate third-party services.Discover how APIs are transforming websites with new features like real-time data and secure payment processing.Embrace the benefits of APIs for streamlined development and enhanced functionalityhashtag",
-    "platform": "linkedin"
-  },
-  {
-    "image_paths": [
-      "./data/curated_data/curated_images/47_1721048271030.png",
-      "./data/curated_data/curated_images/47_1721048271403.png",
-      "./data/curated_data/curated_images/47_1721048271355.png",
-      "./data/curated_data/curated_images/47_1721048271200.png"
-    ],
-    "emoji": [],
-    "hashtags": [
-      "#dashboarddesignhashtag",
-      "#userexperiencehashtag",
-      "#techtipshashtag",
-      "#devtipshashtag",
-      "#webdevelopmenthashtag",
-      "#dashboardperformancehashtag",
-      "#techinsightshashtag",
-      "#itobuz"
-    ],
-    "post_heading": "Learn how to improve your dashboard's performance with these simple yet effective tips.",
-    "post_content": "From simplifying data queries to implementing data caching, these strategies will help you achieve quick load times and smooth interactions, enhancing the user experience and decision-makinghashtag",
-    "platform": "linkedin"
-  },
-  {
-    "image_paths": [
-      "./data/curated_data/curated_images/49_1720165548293.png",
-      "./data/curated_data/curated_images/49_1720165548491.png",
-      "./data/curated_data/curated_images/49_1720165548344.png",
-      "./data/curated_data/curated_images/49_1720165548528.png"
-    ],
-    "emoji": [],
-    "hashtags": [
-      "#codinghashtag",
-      "#programminghashtag",
-      "#devtipshashtag",
-      "#codingbestpracticeshashtag",
-      "#techtipshashtag",
-      "#itobuzhashtag",
-      "#itobuztech"
-    ],
-    "post_heading": "Enhance your coding skills with our essential best practices!",
-    "post_content": "Learn how clean code, thorough documentation, and consistent testing can streamline your workflow.Explore our tips and join the conversation in the comments!hashtag",
-    "platform": "linkedin"
-  },
-  {
-    "image_paths": "",
-    "emoji": [],
-    "hashtags": [
-      "#webdevelopmenthashtag",
-      "#userexperiencehashtag",
-      "#appdevelopmenthashtag",
-      "#techinnovationhashtag",
-      "#webappshashtag",
-      "#uxdesignshashtag",
-      "#itobuz"
-    ],
-    "post_heading": "Building a successful web application involves a careful balance of key factors.",
-    "post_content": "Each element contributes uniquely to the user experience and effectiveness of the app. We're curious: which aspect do you consider the most critical?Share your opinion on what feature you think is most important for a web application's success!Vote now!hashtag",
-    "platform": "linkedin"
-  },
-  {
-    "image_paths": [
-      "./data/curated_data/curated_images/53_1718347551239.png",
-      "./data/curated_data/curated_images/53_1718347551827.png",
-      "./data/curated_data/curated_images/53_1718347552270.png",
-      "./data/curated_data/curated_images/53_1718347551246.png"
-    ],
-    "emoji": [],
-    "hashtags": [
-      "#nocodedevelopmenthashtag",
-      "#lowcodehashtag",
-      "#nocodehashtag",
-      "#appdevelopmenthashtag",
-      "#innovationhashtag",
-      "#techtrendshashtag",
-      "#softwaredevelopmenthashtag",
-      "#itobuztech"
-    ],
-    "post_heading": "Discover how low-code/no-code platforms are transforming app development, making it faster, more cost-effective, and fostering greater collaboration and innovationhashtag",
-    "post_content": "",
-    "platform": "linkedin"
-  },
-  {
-    "image_paths": [
-      "./data/curated_data/curated_images/55_1718181811432.png",
-      "./data/curated_data/curated_images/55_1718181796385.png",
-      "./data/curated_data/curated_images/55_1718181796749.png",
-      "./data/curated_data/curated_images/55_1718181799844.png"
-    ],
-    "emoji": ["🎉", "🚀", "🌟", "🏆"],
-    "hashtags": [
-      "#itobuzanniversaryhashtag",
-      "#14yearshashtag",
-      "#teamitobuzhashtag",
-      "#innovationhashtag",
-      "#excellencehashtag",
-      "#awardceremonyhashtag",
-      "#gratitudehashtag",
-      "#techleadershashtag",
-      "#itobuz"
-    ],
-    "post_heading": "ITobuz Technologies is celebrating its 14th anniversary!",
-    "post_content": "Our office is filled with joy, laughter, and pride as we honor the journey we've traveled together.From our humble beginnings to becoming a leading force in the tech industry, our success is a testament to the hard work, dedication, and passion of our incredible team. The celebration features our annual awards ceremony, recognizing and applauding the outstanding achievements of our team members. Each award symbolizes our appreciation for their relentless commitment and exceptional contributions.We are immensely grateful to our clients, partners, and well-wishers for their continued support and trust in us. Here's to many more years of innovation, growth, and success! hashtag",
-    "platform": "linkedin"
-  },
-  {
-    "image_paths": [
-      "./data/curated_data/curated_images/57_1719125877770.png",
-      "./data/curated_data/curated_images/57_1719199506279.png",
-      "./data/curated_data/curated_images/57_1719030746126.png",
-      "./data/curated_data/curated_images/57_1719200085686.png"
-    ],
-    "emoji": ["🌿", "🌱"],
-    "hashtags": [
-      "#worldenvironmentdayhashtag",
-      "#sustainabilityhashtag",
-      "#ecofriendlyhashtag",
-      "#greeninitiativeshashtag",
-      "#environmentalawarenesshashtag",
-      "#itobuzhashtag",
-      "#itobuztech"
-    ],
-    "post_heading": "On June 5th, our team celebrated World Environment Day in a unique and engaging way.",
-    "post_content": "We exchanged plants as a symbol of our commitment to the environment and enjoyed a fun, eco-themed game together. It was a day filled with enthusiasm and dedication to fostering a greener, healthier planet for future generations. hashtag",
-    "platform": "linkedin"
-  },
-  {
-    "image_paths": [
-      "./data/curated_data/curated_images/59_1719140641165.png",
-      "./data/curated_data/curated_images/59_1719038305932.png",
-      "./data/curated_data/curated_images/59_1719150897408.png",
-      "./data/curated_data/curated_images/59_1719039833308.png"
-    ],
-    "emoji": [],
-    "hashtags": [
-      "#softwaredevelopmenthashtag",
-      "#techlanguagehashtag",
-      "#techculturehashtag",
-      "#developerlifehashtag",
-      "#developerhashtag",
-      "#techhashtag",
-      "#itobuztech"
-    ],
-    "post_heading": "Ever wondered how everyday terms take on a whole new meaning in the world of technology?",
-    "post_content": "Swipe through to discover the fascinating dual meanings of words that everyone uses but developers see differently. From bugs to cookies, explore the unique tech twist behind common termshashtag",
-    "platform": "linkedin"
-  },
-  {
-    "image_paths": "",
-    "emoji": [],
-    "hashtags": [
-      "#softwaredevelopmenthashtag",
-      "#codinghashtag",
-      "#problemsolvinghashtag",
-      "#techinnovation"
-    ],
-    "post_heading": "Which aspect of software development sparks your passion?",
-    "post_content": "Whether it's the hands-on coding, the exhilarating problem-solving, the collaborative teamwork, or the gratifying sight of your work in action, we're eager to know!Cast your vote and join the discussionhashtag",
-    "platform": "linkedin"
-  },
-  {
-    "image_paths": [
-      "./data/curated_data/curated_images/63_1715328961652.png",
-      "./data/curated_data/curated_images/63_1715328964848.png",
-      "./data/curated_data/curated_images/63_1715328968198.png",
-      "./data/curated_data/curated_images/63_1715328968369.png"
-    ],
-    "emoji": [],
-    "hashtags": [
-      "#mobileappdevelopmenthashtag",
-      "#appdevelopmenthashtag",
-      "#itobuzhashtag",
-      "#custommobileappshashtag",
-      "#userinterfaces"
-    ],
-    "post_heading": "Explore the transformative potential of custom mobile apps, offering tailored solutions that cater to your business needs.",
-    "post_content": "From intuitive user interfaces to enhanced productivity, these apps are designed to scale with your business and give you a competitive edge in the markethashtag",
-    "platform": "linkedin"
-  },
-  {
-    "image_paths": [
-      "./data/curated_data/curated_images/65_1714731017819.png",
-      "./data/curated_data/curated_images/65_1714731008942.png",
-      "./data/curated_data/curated_images/65_1714731015916.png",
-      "./data/curated_data/curated_images/65_1714731016339.png"
-    ],
-    "emoji": [],
-    "hashtags": [
-      "#appdevelopmenthashtag",
-      "#technologyhashtag",
-      "#techhashtag",
-      "#itobuzhashtag",
-      "#ondemandappshashtag",
-      "#mobileapps"
-    ],
-    "post_heading": "Our on-demand apps are designed to transform your business.",
-    "post_content": "Whether you need a taxi booking app, a delivery app, home services app, or a laundry app, we've got you covered.Connect with us today to explore how our on-demand apps can revolutionize your business!hashtag",
-    "platform": "linkedin"
-  },
-  {
-    "image_paths": [
-      "./data/curated_data/curated_images/67_1714119986892.png",
-      "./data/curated_data/curated_images/67_1714119983070.png",
-      "./data/curated_data/curated_images/67_1714119991123.png",
-      "./data/curated_data/curated_images/67_1714119984710.png"
-    ],
-    "emoji": [],
-    "hashtags": [
-      "#technologyhashtag",
-      "#techtrends2024hashtag",
-      "#futuretechhashtag",
-      "#itobuztech"
-    ],
-    "post_heading": "Get ready to explore the future of technology!",
-    "post_content": "From managing cyber threats to sustainable solutions, from building trust in AI to boosting development with AI, these trends are shaping the tech landscape of 2024.Stay tuned for more updates!hashtag",
-    "platform": "linkedin"
-  },
-  {
-    "image_paths": [
-      "./data/curated_data/curated_images/69_1713509784707.png",
-      "./data/curated_data/curated_images/69_1713509780169.png",
-      "./data/curated_data/curated_images/69_1713509780108.png",
-      "./data/curated_data/curated_images/69_1713509783351.png"
-    ],
-    "emoji": [],
-    "hashtags": [
-      "#technologyhashtag",
-      "#datahashtag",
-      "#dataficationhashtag",
-      "#itobuztechhashtag",
-      "#businessdatahashtag",
-      "#businessanalytics"
-    ],
-    "post_heading": "Discover how datafication is revolutionizing businesses, leveraging technology to transform operations, personalize marketing, and drive efficiency gains.",
-    "post_content": "Explore real-world examples and the top benefits of embracing data-driven strategies.hashtag",
-    "platform": "linkedin"
-  },
-  {
-    "image_paths": [
-      "./data/curated_data/curated_images/71_1711710033194.png",
-      "./data/curated_data/curated_images/71_1711710024180.png",
-      "./data/curated_data/curated_images/71_1711710028346.png",
-      "./data/curated_data/curated_images/71_1711710021687.png"
-    ],
-    "emoji": [],
-    "hashtags": [
-      "#roboaihashtag",
-      "#roboadvisorhashtag",
-      "#itobuzhashtag",
-      "#aihashtag",
-      "#itobuztech"
-    ],
-    "post_heading": "Explore the world of robo advisors, automated investment platforms driven by algorithms and AI.",
-    "post_content": "Learn about their benefits, key features, and how they can revolutionize your investment strategyhashtag",
-    "platform": "linkedin"
-  },
-  {
-    "image_paths": [
-      "./data/curated_data/curated_images/73_1711535664998.png",
-      "./data/curated_data/curated_images/73_1711535665031.png",
-      "./data/curated_data/curated_images/73_1711535665098.png",
-      "./data/curated_data/curated_images/73_1711535664490.png"
-    ],
-    "emoji": ["🤩"],
-    "hashtags": [
-      "#officetriphashtag",
-      "#teambuildinghashtag",
-      "#sundarbansadventurehashtag",
-      "#memoriesmadehashtag",
-      "#teamoutinghashtag",
-      "#joyfulmomentshashtag",
-      "#teamspirithashtag",
-      "#workFunbalance"
-    ],
-    "post_heading": "From thrilling adventures to unforgettable moments, our office trip to Sundarbans was a day of pure joy and team spirit.",
-    "post_content": "Check out the fun we had and the memories we made! hashtag",
-    "platform": "linkedin"
-  },
-  {
-    "image_paths": [
-      "./data/curated_data/curated_images/75_1711101863951.png",
-      "./data/curated_data/curated_images/75_1711101863651.png",
-      "./data/curated_data/curated_images/75_1711101863812.png",
-      "./data/curated_data/curated_images/75_1711101863415.png"
-    ],
-    "emoji": [],
-    "hashtags": [
-      "#aihashtag",
-      "#artificialintelligencehashtag",
-      "#aIintransportationhashtag",
-      "#transportation"
-    ],
-    "post_heading": "Discover the groundbreaking impact of AI on transportation.",
-    "post_content": "From optimized insurance processes to smarter traffic management and intelligent driver care, AI is revolutionizing the way we travelhashtag",
-    "platform": "linkedin"
-  },
-  {
-    "image_paths": "",
-    "emoji": [],
-    "hashtags": [
-      "#softwaredevelopmenthashtag",
-      "#softwareengineeringhashtag",
-      "#techtrendshashtag",
-      "#polling"
-    ],
-    "post_heading": "Software development methodologies play a crucial role in project success.",
-    "post_content": "We want to know: which approach do you prefer?Vote now and share your thoughts!hashtag",
-    "platform": "linkedin"
-  },
-  {
-    "image_paths": [
-      "./data/curated_data/curated_images/79_1710764870813.png",
-      "./data/curated_data/curated_images/79_1710764871747.png",
-      "./data/curated_data/curated_images/79_1710764870927.png"
-    ],
-    "emoji": [],
-    "hashtags": [
-      "#womenempowermenthashtag",
-      "#womendayhashtag",
-      "#womendaycelebration"
-    ],
-    "post_heading": "Throwback to the incredible Women's Day celebration at Itobuz Technologies on 8th March 2024.",
-    "post_content": "A day filled with joy, empowerment, and celebration of our amazing women’s team!hashtag",
-    "platform": "linkedin"
-  },
-  {
-    "image_paths": ["./data/curated_data/curated_images/81_1709642323839.png"],
-    "emoji": [],
-    "hashtags": ["#rpahashtag", "#automationhashtag", "#technology"],
-    "post_heading": "Unlock the potential of Robotic Process Automation (RPA) with our comprehensive guide.",
-    "post_content": "Explore its benefits, industries using it, implementation challenges, and future prospectshashtag",
-    "platform": "linkedin"
-  },
-  {
-    "image_paths": [
-      "./data/curated_data/curated_images/83_1709283826129.png",
-      "./data/curated_data/curated_images/83_1709283848189.png",
-      "./data/curated_data/curated_images/83_1709283902645.png",
-      "./data/curated_data/curated_images/83_1709283765917.png",
-      "./data/curated_data/curated_images/83_1709283766355.png"
-    ],
-    "emoji": ["🌐", "💬", "🗣️"],
-    "hashtags": [
-      "#aihashtag",
-      "#futureofworkhashtag",
-      "#chatbotshashtag",
-      "#voiceassistantshashtag",
-      "#artificialintelligencehashtag",
-      "#workplacetechnologyhashtag",
-      "#digitaltransformationhashtag",
-      "#automationhashtag",
-      "#aiinbusinesshashtag",
-      "#techtrends"
-    ],
-    "post_heading": "From chatbots streamlining tasks to voice assistants powering meetings, discover how AI is reshaping the future of work.",
-    "post_content": "hashtag",
-    "platform": "linkedin"
-  },
-  {
-    "image_paths": "",
-    "emoji": [],
-    "hashtags": [
-      "#aiineducationhashtag",
-      "#futureoflearninghashtag",
-      "#edtech"
-    ],
-    "post_heading": "Which aspect of AI in education excites you the most?",
-    "post_content": "Vote now!hashtag",
-    "platform": "linkedin"
-  },
-  {
-    "image_paths": ["./data/curated_data/curated_images/87_1709039250140.png"],
-    "emoji": [],
-    "hashtags": [
-      "#5ghashtag",
-      "#5gtechnologyhashtag",
-      "#5gconnectivityhashtag",
-      "#technology"
-    ],
-    "post_heading": "Unlock the power of 5G with blazing speeds, minimal latency, and seamless device connectivity.",
-    "post_content": "Dive into its benefits, navigate through challenges, and witness its global embracehashtag",
-    "platform": "linkedin"
-  },
-  {
-    "image_paths": [
-      "./data/curated_data/curated_images/89_1708691398290.png",
-      "./data/curated_data/curated_images/89_1708691396630.png",
-      "./data/curated_data/curated_images/89_1708691396358.png",
-      "./data/curated_data/curated_images/89_1708691396573.png",
-      "./data/curated_data/curated_images/89_1708691396894.png"
-    ],
-    "emoji": [],
-    "hashtags": [
-      "#aihashtag",
-      "#applevisionprohashtag",
-      "#aifuturehashtag",
-      "#technologytrends"
-    ],
-    "post_heading": "Experience the magic of Apple Vision Pro as it transforms your digital world into an immersive, personalized space.",
-    "post_content": "From customizing your workspace to reliving cherished memories in stunning 3D, Apple Vision Pro brings a touch of enchantment to your everyday tech experiencehashtag",
-    "platform": "linkedin"
-  },
-  {
-    "image_paths": "",
-    "emoji": ["💻", "📱"],
-    "hashtags": [
-      "#mobileappdevelopmenthashtag",
-      "#mobileappdevhashtag",
-      "#mobileapphashtag",
-      "#mobileappsolutions"
-    ],
-    "post_heading": "What's your preferred approach for mobile app development?",
-    "post_content": "Cast your vote now and let's discover which option captures the developer community's preference! hashtag",
-    "platform": "linkedin"
-  },
-  {
-    "image_paths": ["./data/curated_data/curated_images/93_1732799288559.png"],
-    "emoji": ["✨", "🍂"],
-    "hashtags": [
-      "#thanksgivinghashtag",
-      "#gratitudehashtag",
-      "#clientappreciationhashtag",
-      "#teamworkhashtag",
-      "#innovationhashtag",
-      "#collaborationhashtag",
-      "#thanksgiving2024hashtag",
-      "#technologyhashtag",
-      "#techcommunityhashtag",
-      "#itobuztechnoloies"
-    ],
-    "post_heading": "This Thanksgiving, we’re filled with gratitude for both the amazing clients we get to work with and the incredible team that makes it all possible.",
-    "post_content": "Your trust, dedication, and collaboration help us grow and succeed every day. Thank you for being part of our journey! Wishing everyone a joyful and restful Thanksgiving!hashtag",
-    "platform": "linkedin"
-  },
-  {
-    "image_paths": ["./data/curated_data/curated_images/95_1730203822351.png"],
-    "emoji": ["✨", "🪔"],
-    "hashtags": [
-      "#happydiwalihashtag",
-      "#diwali2024hashtag",
-      "#festivaloflightshashtag",
-      "#diwalicelebrationhashtag",
-      "#itobuztechnoloies"
-    ],
-    "post_heading": "Happy Diwali from our team to yours!",
-    "post_content": "May this festival of lights bring you joy, prosperity, and new opportunities. Just like diyas light up the darkness, our innovative solutions are here to illuminate your digital journey.Let’s celebrate new beginnings and build something extraordinary together!hashtag",
-    "platform": "linkedin"
-  },
-  {
-    "image_paths": ["./data/curated_data/curated_images/97_1730210049822.png"],
-    "emoji": ["🎃", "✨"],
-    "hashtags": [
-      "#halloweenvibeshashtag",
-      "#halloweenhashtag",
-      "#debugginghashtag",
-      "#webapphashtag",
-      "#webdevelopmenthashtag",
-      "#codeoptimizationhashtag",
-      "#itobuztechnologies"
-    ],
-    "post_heading": "Got scary bugs haunting your web app?",
-    "post_content": "Don’t worry! We’re here to debug and deliver a smooth, seamless experience.Say goodbye to those code nightmares! hashtag",
-    "platform": "linkedin"
-  },
-  {
-    "image_paths": ["./data/curated_data/curated_images/99_1723641789314.png"],
-    "emoji": ["🇮🇳"],
-    "hashtags": [
-      "#independencedayhashtag",
-      "#independenceday2024hashtag",
-      "#ProudToBeIndianhashtag",
-      "#CelebratingFreedomhashtag",
-      "#itobuztechnologies"
-    ],
-    "post_heading": "On this special day, we celebrate the independence that unites us and gives us the freedom to pursue our dreams.",
-    "post_content": "It’s a day to remember the strength in our diversity and the endless possibilities when we work together. Here’s to continuing the legacy of progress and unity.Wishing everyone a very Happy Independence Day! hashtag",
-    "platform": "linkedin"
-  },
-  {
-    "image_paths": [
-      "./data/curated_data/curated_images/image_427.jpg",
-      "./data/curated_data/curated_images/image_428.jpg"
-    ],
-    "emoji": [],
-    "hashtags": [
-      "#CopingUp",
-      "#StressManagement",
-      "#Covid19",
-      "#DailyPractice",
-      "#ItobuzTechnologies"
-    ],
-    "post_heading": "A stress management guide with practical skills to help cope with stress during COVID-19.",
-    "post_content": "A few minutes daily to practice self-help techniques.",
-    "platform": "facebook"
-  },
-  {
-    "image_paths": [
-      "./data/curated_data/curated_images/image_325.jpg",
-      "./data/curated_data/curated_images/image_326.jpg",
-      "./data/curated_data/curated_images/image_327.jpg",
-      "./data/curated_data/curated_images/image_328.jpg",
-      "./data/curated_data/curated_images/image_329.jpg"
-    ],
-    "emoji": [],
-    "hashtags": [
-      "#AppDevelopment",
-      "#appdevelopmenttips",
-      "#appdevelopmentjourney"
-    ],
-    "post_heading": "App Development Tips or Best Practices 2023App development wisdom in one place!",
-    "post_content": "From stunning UI/UX to robust security and user feedback, these tips are your guide to success.",
-    "platform": "facebook"
-  },
-  {
-    "image_paths": [
-      "./data/curated_data/curated_images/image_113.jpg",
-      "./data/curated_data/curated_images/image_114.jpg",
-      "./data/curated_data/curated_images/image_115.jpg",
-      "./data/curated_data/curated_images/image_116.jpg",
-      "./data/curated_data/curated_images/image_117.jpg"
-    ],
-    "emoji": [],
-    "hashtags": [
-      "#techvsnontech",
-      "#techtrends",
-      "#innovation",
-      "#techeducation",
-      "#funwithtech",
-      "#techhumor",
-      "#Itobuz"
-    ],
-    "post_heading": "Are you a tech-savvy individual who sometimes feels like you're speaking a different language?",
-    "post_content": "Or perhaps you're a non-tech person who's constantly confused by all the jargon flying around. Either way, this presentation explores the dual meanings of common terms that can have vastly different interpretations for Techies and Non-Techies. Get ready to bridge the gap between the two worlds!",
-    "platform": "facebook"
-  },
-  {
-    "image_paths": [
-      "./data/curated_data/curated_images/image_83.jpg",
-      "./data/curated_data/curated_images/image_84.jpg",
-      "./data/curated_data/curated_images/image_85.jpg",
-      "./data/curated_data/curated_images/image_86.jpg",
-      "./data/curated_data/curated_images/image_87.jpg"
-    ],
-    "emoji": [],
-    "hashtags": [
-      "#cybersecurity",
-      "#dataprotection",
-      "#infosec",
-      "#cyberawareness",
-      "#onlinesafety",
-      "#securitybestpractices",
-      "#protectyourdata",
-      "#itobuztechnologies"
-    ],
-    "post_heading": "As we navigate the digital landscape of 2024, safeguarding your data and systems has never been more crucial.",
-    "post_content": "Our comprehensive guide highlights the top cybersecurity practices you need to implement to stay protected",
-    "platform": "facebook"
-  },
-  {
-    "image_paths": [
-      "./data/curated_data/curated_images/image_88.jpg",
-      "./data/curated_data/curated_images/image_89.jpg",
-      "./data/curated_data/curated_images/image_90.jpg",
-      "./data/curated_data/curated_images/image_91.jpg",
-      "./data/curated_data/curated_images/image_92.jpg"
-    ],
-    "emoji": ["🌟"],
-    "hashtags": [
-      "#nodejs",
-      "#webdevelopment",
-      "#javascript",
-      "#appdevelopment",
-      "#scalableapps",
-      "#backenddevelopment",
-      "#techtips",
-      "#softwareengineering",
-      "#performanceoptimization",
-      "#fullstackdevelopment",
-      "#itobuztechnologies"
-    ],
-    "post_heading": "Boost Your Node.",
-    "post_content": "js Game! Discover top strategies to make your Node.js apps scalable and high-performance. From event-driven architecture to effective caching and monitoring, these tips will help you optimize every aspect of your app. Get ready to elevate your development process!",
-    "platform": "facebook"
-  },
-  {
-    "image_paths": [
-      "./data/curated_data/curated_images/image_439.jpg",
-      "./data/curated_data/curated_images/image_440.jpg",
-      "./data/curated_data/curated_images/image_441.jpg",
-      "./data/curated_data/curated_images/image_442.jpg",
-      "./data/curated_data/curated_images/image_443.jpg"
-    ],
-    "emoji": [],
-    "hashtags": [
-      "#SoftwareDevelopmentProject",
-      "#BrainstromingProcess",
-      "#Projectmanagement",
-      "#ItobuzTechnologies"
-    ],
-    "post_heading": "Brainstorming is typically conducted in a facilitated session or workshop environment to stimulate creative thinking, to create novel or innovative solutions to a problem, and to introduce \"controlled chaos\" into the thought process.",
-    "post_content": "It is the most widely used technique to cultivate ideas. The objective is quantity, not necessarily quality, and is based on the principle that \"many brains are often better than one.\"",
-    "platform": "facebook"
-  },
-  {
-    "image_paths": [
-      "./data/curated_data/curated_images/image_64.jpg",
-      "./data/curated_data/curated_images/image_65.jpg",
-      "./data/curated_data/curated_images/image_66.jpg",
-      "./data/curated_data/curated_images/image_67.jpg",
-      "./data/curated_data/curated_images/image_68.jpg"
-    ],
-    "emoji": [],
-    "hashtags": [
-      "#devops",
-      "#fasterreleases",
-      "#betterteamwork",
-      "#qualityassurance",
-      "#scalability",
-      "#continuousintegration",
-      "#automation",
-      "#devopslife",
-      "#softwaredevelopment",
-      "#cloudcomputing",
-      "#devopscommunity",
-      "#agiledevelopment",
-      "#techinnovation",
-      "#itobuztechnologies"
-    ],
-    "post_heading": "Curious about how DevOps can make a real difference?",
-    "post_content": "It’s all about faster releases, better teamwork, top-notch quality, and scaling effortlessly. Imagine quicker updates, smoother collaboration, fewer bugs, and systems that grow with you. DevOps is here to help you achieve just that! Let’s chat about how DevOps can work for you. Reach out and let’s make it happen!",
-    "platform": "facebook"
-  },
-  {
-    "image_paths": [
-      "./data/curated_data/curated_images/image_103.jpg",
-      "./data/curated_data/curated_images/image_104.jpg",
-      "./data/curated_data/curated_images/image_105.jpg",
-      "./data/curated_data/curated_images/image_106.jpg",
-      "./data/curated_data/curated_images/image_107.jpg"
-    ],
-    "emoji": ["🚀", "🌟"],
-    "hashtags": [
-      "#CrossPlatform",
-      "#AppDevelopment",
-      "#iOS",
-      "#Android",
-      "#MobileApps",
-      "#TechInnovation",
-      "#AppStrategy",
-      "#UserExperience",
-      "#MobileDevelopment",
-      "#AppDesign",
-      "#Codebase",
-      "#TechTrends",
-      "#Itobuz"
-    ],
-    "post_heading": "Curious why cross-platform development could be a great fit for your app?",
-    "post_content": "Imagine creating your app just once and having it work seamlessly on both iOS and Android. That’s the beauty of using a single codebase! It means quicker launches, a consistent user experience across devices, and simpler updates. Plus, you’ll reach a wider audience and make a bigger impact with less effort. Ready to simplify your app strategy and broaden your reach? Discover the benefits of cross-platform development today!",
-    "platform": "facebook"
-  },
-  {
-    "image_paths": [
-      "./data/curated_data/curated_images/image_406.jpg",
-      "./data/curated_data/curated_images/image_407.jpg",
-      "./data/curated_data/curated_images/image_408.jpg",
-      "./data/curated_data/curated_images/image_409.jpg"
-    ],
-    "emoji": [],
-    "hashtags": [
-      "#customsoftwaredevelopment",
-      "#customsoftwaresolutions",
-      "#appdevelopmentagency",
-      "#customappdevelopment",
-      "#appdevelopment",
-      "#customwebsitedevelopment",
-      "#appdevelopmentagency",
-      "#Itobuz"
-    ],
-    "post_heading": "Custom software development allows for greater flexibility and control over the development process, resulting in a tailored solution that meets specific business needs.",
-    "post_content": "While zero code platforms offer pre-built modules, they may lack the customization required for complex projects.",
-    "platform": "facebook"
-  },
-  {
-    "image_paths": [
-      "./data/curated_data/curated_images/image_54.jpg",
-      "./data/curated_data/curated_images/image_55.jpg",
-      "./data/curated_data/curated_images/image_56.jpg",
-      "./data/curated_data/curated_images/image_57.jpg",
-      "./data/curated_data/curated_images/image_58.jpg"
-    ],
-    "emoji": [],
-    "hashtags": [
-      "#ai",
-      "#businessgrowth",
-      "#aitechnology",
-      "#digitaltransformation",
-      "#futureofbusiness",
-      "#customerexperience",
-      "#efficiency",
-      "#innovation",
-      "#businessstrategy",
-      "#technology",
-      "#itobuztechnologies"
-    ],
-    "post_heading": "Discover how AI can transform your business!",
-    "post_content": "From boosting efficiency to enhancing customer experiences, these five benefits show why integrating AI is essential for growth. Embrace the future of business today!",
-    "platform": "facebook"
-  },
-  {
-    "image_paths": [
-      "./data/curated_data/curated_images/image_232.jpg",
-      "./data/curated_data/curated_images/image_233.jpg",
-      "./data/curated_data/curated_images/image_234.jpg",
-      "./data/curated_data/curated_images/image_235.jpg",
-      "./data/curated_data/curated_images/image_236.jpg"
-    ],
-    "emoji": [],
-    "hashtags": [
-      "#reactnative",
-      "#appdevelopment",
-      "#mobiledevelopment",
-      "#tech",
-      "#javascript",
-      "#crossplatform",
-      "#mobileapp"
-    ],
-    "post_heading": "Discover how React Native is revolutionizing app development, offering unparalleled efficiency, speed, and cost-effectiveness.",
-    "post_content": "Dive into the future of mobile app creation with this groundbreaking technology",
-    "platform": "facebook"
-  },
-  {
-    "image_paths": [
-      "./data/curated_data/curated_images/image_198.jpg",
-      "./data/curated_data/curated_images/image_199.jpg",
-      "./data/curated_data/curated_images/image_200.jpg",
-      "./data/curated_data/curated_images/image_201.jpg"
-    ],
-    "emoji": [],
-    "hashtags": [
-      "#technology",
-      "#data",
-      "#datafication",
-      "#itobuztech",
-      "#businessdata",
-      "#businessanalytics"
-    ],
-    "post_heading": "Discover how datafication is revolutionizing businesses, leveraging technology to transform operations, personalize marketing, and drive efficiency gains.",
-    "post_content": "Explore real-world examples and the top benefits of embracing data-driven strategies.",
-    "platform": "facebook"
-  },
-  {
-    "image_paths": [
-      "./data/curated_data/curated_images/image_149.jpg",
-      "./data/curated_data/curated_images/image_150.jpg",
-      "./data/curated_data/curated_images/image_151.jpg",
-      "./data/curated_data/curated_images/image_152.jpg",
-      "./data/curated_data/curated_images/image_153.jpg"
-    ],
-    "emoji": [],
-    "hashtags": [
-      "#lowcode",
-      "#nocode",
-      "#appdevelopment",
-      "#innovation",
-      "#TechTrends",
-      "#softwaredevelopment",
-      "#NoCodeDevelopment",
-      "#Itobuz"
-    ],
-    "post_heading": "Discover how low-code/no-code platforms are transforming app development, making it faster, more cost-effective, and fostering greater collaboration and innovation",
-    "post_content": "",
-    "platform": "facebook"
-  },
-  {
-    "image_paths": [
-      "./data/curated_data/curated_images/image_98.jpg",
-      "./data/curated_data/curated_images/image_99.jpg",
-      "./data/curated_data/curated_images/image_100.jpg",
-      "./data/curated_data/curated_images/image_101.jpg",
-      "./data/curated_data/curated_images/image_102.jpg"
-    ],
-    "emoji": [],
-    "hashtags": [
-      "#NativeApps",
-      "#MobileDevelopment",
-      "#UserExperience",
-      "#AppPerformance",
-      "#MobileAppDevelopment",
-      "#AppSecurity",
-      "#NativeDevelopment",
-      "#TechInnovation",
-      "#AppDesign",
-      "#MobileUX",
-      "#Itobuz"
-    ],
-    "post_heading": "Discover how native apps deliver smooth performance, enhanced user experiences, quick adoption of the latest updates, and stronger security.",
-    "post_content": "Elevate your mobile app game with the power of native development!",
-    "platform": "facebook"
-  },
-  {
-    "image_paths": [
-      "./data/curated_data/curated_images/image_169.jpg",
-      "./data/curated_data/curated_images/image_170.jpg",
-      "./data/curated_data/curated_images/image_171.jpg",
-      "./data/curated_data/curated_images/image_172.jpg",
-      "./data/curated_data/curated_images/image_173.jpg"
-    ],
-    "emoji": ["💰", "🌍", "🌐", "⚡", "🔄"],
-    "hashtags": [
-      "#webappdevelopment",
-      "#techinnovations",
-      "#webdevelopments",
-      "#techtrends2024",
-      "#webappdev",
-      "#webappdevelopmentservices",
-      "#webappdevelopmentsolutions",
-      "#ItoubuzTech"
-    ],
-    "post_heading": "Discover the advantages of web app development: Reach users on any device with cross-platform compatibility.",
-    "post_content": "Save on costs with a single app for multiple platforms. Easily maintain and update your app centrally. Provide instant updates to users for a seamless experience. Access your app from anywhere, perfect for remote work. Join the web app revolution today!",
-    "platform": "facebook"
-  },
-  {
-    "image_paths": [
-      "./data/curated_data/curated_images/image_219.jpg",
-      "./data/curated_data/curated_images/image_220.jpg",
-      "./data/curated_data/curated_images/image_221.jpg",
-      "./data/curated_data/curated_images/image_222.jpg",
-      "./data/curated_data/curated_images/image_223.jpg"
-    ],
-    "emoji": [],
-    "hashtags": [
-      "#ai",
-      "#artificicalintelligence",
-      "#transpotation",
-      "#AIinTransportation"
-    ],
-    "post_heading": "Discover the groundbreaking impact of AI on transportation.",
-    "post_content": "From optimized insurance processes to smarter traffic management and intelligent driver care, AI is revolutionizing the way we travel",
-    "platform": "facebook"
-  },
-  {
-    "image_paths": [
-      "./data/curated_data/curated_images/image_202.jpg",
-      "./data/curated_data/curated_images/image_203.jpg",
-      "./data/curated_data/curated_images/image_204.jpg",
-      "./data/curated_data/curated_images/image_205.jpg"
-    ],
-    "emoji": [],
-    "hashtags": [
-      "#artrends",
-      "#augmentedreality",
-      "#ai",
-      "#MobileAR",
-      "#Innovation",
-      "#TechnologyTrends",
-      "#futuretech"
-    ],
-    "post_heading": "Discover the latest advancements shaping the world of augmented reality in 2024.",
-    "post_content": "From AI-powered innovations to the evolution of mobile AR, explore the new frontiers of immersive technology",
-    "platform": "facebook"
-  },
-  {
-    "image_paths": [
-      "./data/curated_data/curated_images/image_272.jpg",
-      "./data/curated_data/curated_images/image_273.jpg",
-      "./data/curated_data/curated_images/image_274.jpg",
-      "./data/curated_data/curated_images/image_275.jpg"
-    ],
-    "emoji": ["🌐", "✨"],
-    "hashtags": [
-      "#aitrends",
-      "#aitrends2024",
-      "#FutureTech",
-      "#generativeai",
-      "#TechTrends2024",
-      "#AI"
-    ],
-    "post_heading": "Dive into the cutting-edge world of Generative AI as we unravel the transformative trends of 2024.",
-    "post_content": "From multi-modal marvels to political transformations, explore the evolution shaping the future of AI.",
-    "platform": "facebook"
-  },
-  {
-    "image_paths": [
-      "./data/curated_data/curated_images/image_59.jpg",
-      "./data/curated_data/curated_images/image_60.jpg",
-      "./data/curated_data/curated_images/image_61.jpg",
-      "./data/curated_data/curated_images/image_62.jpg",
-      "./data/curated_data/curated_images/image_63.jpg"
-    ],
-    "emoji": ["🚀"],
-    "hashtags": [
-      "#technology",
-      "#python",
-      "#innovation",
-      "#ai",
-      "#automation",
-      "#programming",
-      "#developers",
-      "#techcommunity",
-      "#techjourney",
-      "#code",
-      "#itobuztechnologies"
-    ],
-    "post_heading": "Dive into the dynamic world of technology as we explore the profound impact of Python.",
-    "post_content": "From its unparalleled versatility to decades of proven excellence, Python stands as a beacon of innovation. Discover why it leads in AI, streamlines automation, and unifies a global community of developers. Join us on this tech journey!",
-    "platform": "facebook"
-  },
-  {
-    "image_paths": [
-      "./data/curated_data/curated_images/image_312.jpg",
-      "./data/curated_data/curated_images/image_313.jpg",
-      "./data/curated_data/curated_images/image_314.jpg",
-      "./data/curated_data/curated_images/image_315.jpg",
-      "./data/curated_data/curated_images/image_316.jpg"
-    ],
-    "emoji": [],
-    "hashtags": [
-      "#hotelmanagementsoftware",
-      "#hotelmanagement",
-      "#customsoftwaresolutions",
-      "#softwaredevelopment",
-      "#customsoftwaredevelopment"
-    ],
-    "post_heading": "Dive into the future of hospitality management and discover why Hotel Management Software is the cornerstone of a modern, efficient, and guest-centric hotel experience.",
-    "post_content": "Elevate your hotel's operations, delight your guests, and stay ahead in the dynamic world of hospitality with the power of technology",
-    "platform": "facebook"
-  },
-  {
-    "image_paths": [
-      "./data/curated_data/curated_images/image_257.jpg",
-      "./data/curated_data/curated_images/image_258.jpg",
-      "./data/curated_data/curated_images/image_259.jpg",
-      "./data/curated_data/curated_images/image_260.jpg",
-      "./data/curated_data/curated_images/image_261.jpg"
-    ],
-    "emoji": ["🚀"],
-    "hashtags": [
-      "#pwa",
-      "#webapplication",
-      "#MobileApps",
-      "#webdevelopment",
-      "#MobileApps",
-      "#mobileappdevelopment",
-      "#webappdevelopment",
-      "#webapps"
-    ],
-    "post_heading": "Dive into the world of Progressive Web Applications (PWAs) where websites and mobile apps converge for efficiency and convenience.",
-    "post_content": "Explore the potential for small businesses, learn from trailblazing examples, and join the rise of PWAs shaping a brighter future in digital interaction.",
-    "platform": "facebook"
-  },
-  {
-    "image_paths": [
-      "./data/curated_data/curated_images/image_262.jpg",
-      "./data/curated_data/curated_images/image_263.jpg",
-      "./data/curated_data/curated_images/image_264.jpg",
-      "./data/curated_data/curated_images/image_265.jpg",
-      "./data/curated_data/curated_images/image_266.jpg"
-    ],
-    "emoji": ["🌐"],
-    "hashtags": [
-      "#SaaS",
-      "#verticalsaas",
-      "#DigitalInnovation",
-      "#customsolutions",
-      "#techlandscape",
-      "#FutureOfSoftware",
-      "#SaaSRevolution",
-      "#TechTransformation"
-    ],
-    "post_heading": "Dive into the world of Vertical SaaS with our curated slides!",
-    "post_content": "Explore tailored solutions, precision targeting of industry pain points, productivity boosts through automation, the benefits of customization, and witness the transformative impact on industries. Reshape the software landscape with Vertical SaaS—where excellence meets specialization!",
-    "platform": "facebook"
-  },
-  {
-    "image_paths": [
-      "./data/curated_data/curated_images/image_298.jpg",
-      "./data/curated_data/curated_images/image_299.jpg",
-      "./data/curated_data/curated_images/image_300.jpg",
-      "./data/curated_data/curated_images/image_301.jpg"
-    ],
-    "emoji": ["🚀", "✨"],
-    "hashtags": [
-      "#appdevelopmenttrends",
-      "#CrossPlatformApp",
-      "#crossplatformappdevelopment",
-      "#flutter",
-      "#flutterdevelopment"
-    ],
-    "post_heading": "Dive into the world of app development evolution with Flutter!",
-    "post_content": "Explore how Flutter simplifies UI consistency across six platforms, making cross-platform development efficient and cost-effective. From the native vs. cross-platform debate to the unique features that set Flutter apart, join us on a visual journey through the transformative landscape of app development",
-    "platform": "facebook"
-  },
-  {
-    "image_paths": [
-      "./data/curated_data/curated_images/image_140.jpg",
-      "./data/curated_data/curated_images/image_141.jpg",
-      "./data/curated_data/curated_images/image_142.jpg",
-      "./data/curated_data/curated_images/image_143.jpg",
-      "./data/curated_data/curated_images/image_144.jpg"
-    ],
-    "emoji": [],
-    "hashtags": [
-      "#programming",
-      "#javascript",
-      "#python",
-      "#swift",
-      "#appdevelopment",
-      "#webdevelopment",
-      "#coding",
-      "#developer",
-      "#tech",
-      "#webapp",
-      "#MobileApp",
-      "#TechTrends",
-      "#Itobuz"
-    ],
-    "post_heading": "Dive into the world of programming languages, with a focus on JavaScript, Python, and Swift.",
-    "post_content": "Learn about their unique features and discover how they are used in app and web development",
-    "platform": "facebook"
-  },
-  {
-    "image_paths": [
-      "./data/curated_data/curated_images/image_145.jpg",
-      "./data/curated_data/curated_images/image_146.jpg",
-      "./data/curated_data/curated_images/image_147.jpg",
-      "./data/curated_data/curated_images/image_148.jpg"
-    ],
-    "emoji": [],
-    "hashtags": [
-      "#webapps",
-      "#frameworks",
-      "#webdevelopment",
-      "#Angular",
-      "#vuejs",
-      "#javascript",
-      "#frontenddevelopment",
-      "#Itobuz"
-    ],
-    "post_heading": "Dive into the world of web app frameworks and discover which one suits your project best!",
-    "post_content": "From the robust Angular to the flexible Vue.js, find your perfect match today",
-    "platform": "facebook"
-  },
-  {
-    "image_paths": [
-      "./data/curated_data/curated_images/image_49.jpg",
-      "./data/curated_data/curated_images/image_50.jpg",
-      "./data/curated_data/curated_images/image_51.jpg",
-      "./data/curated_data/curated_images/image_52.jpg",
-      "./data/curated_data/curated_images/image_53.jpg"
-    ],
-    "emoji": [],
-    "hashtags": [
-      "#customsoftware",
-      "#businessgrowth",
-      "#customsolutions",
-      "#software",
-      "#innovation",
-      "#techtips",
-      "#itobuztechnologies"
-    ],
-    "post_heading": "Elevate your business with custom software tailored to your unique needs.",
-    "post_content": "From enhanced security to lower operational costs, discover the key benefits of bespoke solutions designed to give you a competitive edge",
-    "platform": "facebook"
-  },
-  {
-    "image_paths": [
-      "./data/curated_data/curated_images/image_355.jpg",
-      "./data/curated_data/curated_images/image_356.jpg",
-      "./data/curated_data/curated_images/image_357.jpg",
-      "./data/curated_data/curated_images/image_358.jpg",
-      "./data/curated_data/curated_images/image_359.jpg"
-    ],
-    "emoji": ["🚫", "📈", "📋", "💡", "📉", "💼"],
-    "hashtags": [
-      "#inventorymanagementsoftware",
-      "#softwaresolutionscompany",
-      "#inventorysoftware",
-      "#ItobuzTechnologies",
-      "#technologies",
-      "#softwaredevelopment"
-    ],
-    "post_heading": "Elevate your inventory game with our intelligent software solution!",
-    "post_content": "Wave goodbye to overstocking and understocking woes. Experience streamlined operations and happier balance sheets.",
-    "platform": "facebook"
-  },
-  {
-    "image_paths": [
-      "./data/curated_data/curated_images/image_350.jpg",
-      "./data/curated_data/curated_images/image_351.jpg",
-      "./data/curated_data/curated_images/image_352.jpg",
-      "./data/curated_data/curated_images/image_353.jpg",
-      "./data/curated_data/curated_images/image_354.jpg"
-    ],
-    "emoji": ["🔧", "🚀"],
-    "hashtags": [
-      "#appdevelopment",
-      "#androidapplication",
-      "#androidappdeveloper",
-      "#appdevelopmentagency",
-      "#appdevelopmentjourney"
-    ],
-    "post_heading": "Embark on a behind-the-scenes tour of our Android app development journey!",
-    "post_content": "Follow along as our talented team turns ideas into interactive realities. From brainstorming innovative features to fine-tuning UI/UX design, we're committed to crafting a seamless user experience",
-    "platform": "facebook"
-  },
-  {
-    "image_paths": [
-      "./data/curated_data/curated_images/image_307.jpg",
-      "./data/curated_data/curated_images/image_308.jpg",
-      "./data/curated_data/curated_images/image_309.jpg",
-      "./data/curated_data/curated_images/image_310.jpg",
-      "./data/curated_data/curated_images/image_311.jpg"
-    ],
-    "emoji": ["🌐", "🚀"],
-    "hashtags": [
-      "#5GTechnology",
-      "#5G",
-      "#technology",
-      "#technologysolutions",
-      "#technologies"
-    ],
-    "post_heading": "Embark on a journey into the heart of technological innovation as we explore the transformative power of 5G.",
-    "post_content": "Discover how this emerging trend is set to redefine connectivity and revolutionize industries.",
-    "platform": "facebook"
-  },
-  {
-    "image_paths": [
-      "./data/curated_data/curated_images/image_289.jpg",
-      "./data/curated_data/curated_images/image_290.jpg",
-      "./data/curated_data/curated_images/image_291.jpg",
-      "./data/curated_data/curated_images/image_292.jpg",
-      "./data/curated_data/curated_images/image_293.jpg"
-    ],
-    "emoji": ["🌐"],
-    "hashtags": [
-      "#cloudlogisitics",
-      "#clould",
-      "#technologyinnovation",
-      "#logistics",
-      "#technologytrends",
-      "#technologysolutions",
-      "#technologychallenges"
-    ],
-    "post_heading": "Embark on a transformative journey through the Cloud Logistics market!",
-    "post_content": "From streamlining operations and ensuring scalability to driving cost savings and enabling data-driven decisions, Cloud Logistics reshapes the future of logistics. Dive into the power of technology and logistics convergence.",
-    "platform": "facebook"
-  },
-  {
-    "image_paths": [
-      "./data/curated_data/curated_images/image_252.jpg",
-      "./data/curated_data/curated_images/image_253.jpg",
-      "./data/curated_data/curated_images/image_254.jpg",
-      "./data/curated_data/curated_images/image_255.jpg",
-      "./data/curated_data/curated_images/image_256.jpg"
-    ],
-    "emoji": [],
-    "hashtags": [
-      "#AIRevolution",
-      "#ecommerce",
-      "#ecommercetips",
-      "#aiecommerce"
-    ],
-    "post_heading": "Embark on an eCommerce journey transformed by AI.",
-    "post_content": "From virtual assistants providing 24/7 support to smart search, personalization, and streamlined automation – witness the revolution reshaping the online shopping experience",
-    "platform": "facebook"
-  },
-  {
-    "image_paths": [
-      "./data/curated_data/curated_images/image_330.jpg",
-      "./data/curated_data/curated_images/image_331.jpg",
-      "./data/curated_data/curated_images/image_332.jpg",
-      "./data/curated_data/curated_images/image_333.jpg",
-      "./data/curated_data/curated_images/image_334.jpg"
-    ],
-    "emoji": ["🌐", "💻", "🌟"],
-    "hashtags": [
-      "#webdevelopment",
-      "#webdevelopmentrends",
-      "#digitaltransformation",
-      "#futuretechtrends",
-      "#webdevelopmentservices",
-      "#webdevelopmentagency"
-    ],
-    "post_heading": "Embrace the Future of Web Development in 2023!",
-    "post_content": "Get ready to witness some game-changing trends that are reshaping the digital landscape.",
-    "platform": "facebook"
-  },
-  {
-    "image_paths": [
-      "./data/curated_data/curated_images/image_136.jpg",
-      "./data/curated_data/curated_images/image_137.jpg",
-      "./data/curated_data/curated_images/image_138.jpg",
-      "./data/curated_data/curated_images/image_139.jpg"
-    ],
-    "emoji": [],
-    "hashtags": [
-      "#webdevelopment",
-      "#Coding",
-      "#programming",
-      "#codequality",
-      "#DevTips",
-      "#CodingBestPractices",
-      "#Itobuz",
-      "#itobuztech"
-    ],
-    "post_heading": "Enhance your coding skills with our essential best practices!",
-    "post_content": "Learn how clean code, thorough documentation, and consistent testing can streamline your workflow. Explore our tips and join the conversation in the comments!",
-    "platform": "facebook"
-  },
-  {
-    "image_paths": [
-      "./data/curated_data/curated_images/image_122.jpg",
-      "./data/curated_data/curated_images/image_123.jpg",
-      "./data/curated_data/curated_images/image_124.jpg",
-      "./data/curated_data/curated_images/image_125.jpg"
-    ],
-    "emoji": ["🚀"],
-    "hashtags": [
-      "#code",
-      "#codingbasics",
-      "#learntocode",
-      "#programmingtips",
-      "#codelife",
-      "#techcommunity",
-      "#devlife",
-      "#codelearning",
-      "#codingjourney",
-      "#programming",
-      "#Itobuz"
-    ],
-    "post_heading": "Ever wondered about the role of brackets [], {}, and [] in coding?",
-    "post_content": "Discover how these symbols help you manage arrays and define code blocks. Learn the power of =, ==, and != for assigning values and comparing them effectively. Plus, master the art of using ;, ', and \" to punctuate and encapsulate in various programming languages. Ready to elevate your coding skills? Let's decode these fundamental symbols together!",
-    "platform": "facebook"
-  },
-  {
-    "image_paths": [
-      "./data/curated_data/curated_images/image_159.jpg",
-      "./data/curated_data/curated_images/image_160.jpg",
-      "./data/curated_data/curated_images/image_161.jpg",
-      "./data/curated_data/curated_images/image_162.jpg",
-      "./data/curated_data/curated_images/image_163.jpg"
-    ],
-    "emoji": [],
-    "hashtags": [
-      "#softwaredevelopment",
-      "#techlanguage",
-      "#techculture",
-      "#developerlife",
-      "#developer",
-      "#tech",
-      "#itobuztech"
-    ],
-    "post_heading": "Ever wondered how everyday terms take on a whole new meaning in the world of technology?",
-    "post_content": "Swipe through to discover the fascinating dual meanings of words that everyone uses but developers see differently. From bugs to cookies, explore the unique tech twist behind common terms",
-    "platform": "facebook"
-  },
-  {
-    "image_paths": [
-      "./data/curated_data/curated_images/image_284.jpg",
-      "./data/curated_data/curated_images/image_285.jpg",
-      "./data/curated_data/curated_images/image_286.jpg",
-      "./data/curated_data/curated_images/image_287.jpg",
-      "./data/curated_data/curated_images/image_288.jpg"
-    ],
-    "emoji": ["✨", "🚗"],
-    "hashtags": [
-      "#5GTechnology",
-      "#automotive",
-      "#automotiveindustry",
-      "#TechnologyTrends",
-      "#technologysolutions",
-      "#technologyinnovation"
-    ],
-    "post_heading": "Experience the automotive evolution with the game-changing power of 5G technology!",
-    "post_content": "From supercharged connectivity and real-time data analytics to a seamless driving experience, the road ahead is transforming into a tech-driven journey. Buckle up for innovation and connectivity merging on a whole new level",
-    "platform": "facebook"
-  },
-  {
-    "image_paths": [
-      "./data/curated_data/curated_images/image_242.jpg",
-      "./data/curated_data/curated_images/image_243.jpg",
-      "./data/curated_data/curated_images/image_244.jpg",
-      "./data/curated_data/curated_images/image_245.jpg",
-      "./data/curated_data/curated_images/image_246.jpg"
-    ],
-    "emoji": [],
-    "hashtags": ["#ai", "#applevisionpro", "#aifuture", "#technologytrends"],
-    "post_heading": "Experience the magic of Apple Vision Pro as it transforms your digital world into an immersive, personalized space.",
-    "post_content": "From customizing your workspace to reliving cherished memories in stunning 3D, Apple Vision Pro brings a touch of enchantment to your everyday tech experience",
-    "platform": "facebook"
-  },
-  {
-    "image_paths": [
-      "./data/curated_data/curated_images/image_294.jpg",
-      "./data/curated_data/curated_images/image_295.jpg",
-      "./data/curated_data/curated_images/image_296.jpg",
-      "./data/curated_data/curated_images/image_297.jpg"
-    ],
-    "emoji": [],
-    "hashtags": [
-      "#SamsungZ",
-      "#technology",
-      "#innovation",
-      "#samsungzflip3",
-      "#technologyinnovation",
-      "#technologytrends",
-      "#technologysolution"
-    ],
-    "post_heading": "Explore the foldable future with Samsung's groundbreaking Z Flip and Z Flip 3 smartphones, leading the charge in foldable technology.",
-    "post_content": "Dive into the synergy of Android 12 and foldable screens, as Google paves the way for a revolutionary user experience.",
-    "platform": "facebook"
-  },
-  {
-    "image_paths": [
-      "./data/curated_data/curated_images/image_118.jpg",
-      "./data/curated_data/curated_images/image_119.jpg",
-      "./data/curated_data/curated_images/image_120.jpg",
-      "./data/curated_data/curated_images/image_121.jpg"
-    ],
-    "emoji": [],
-    "hashtags": [
-      "#mobileappdevelopment",
-      "#mobileappdevelopmentservices",
-      "#mobileappdevelopmentsolutions",
-      "#mobileappdevelopmentcompany",
-      "#apptrends2024",
-      "#arvr",
-      "#mobiletechnology",
-      "#softwaredevelopment",
-      "#mobileapptrends",
-      "#Itobuz",
-      "#itobuztechnologies"
-    ],
-    "post_heading": "Explore the leading trends shaping mobile app development in 2024!",
-    "post_content": "From cross-platform development to AR/VR integration and Progressive Web Apps (PWAs), discover how these innovations are transforming user experiences and pushing app boundaries. Stay ahead with insights into the future of mobile technology!",
-    "platform": "facebook"
-  },
-  {
-    "image_paths": [
-      "./data/curated_data/curated_images/image_126.jpg",
-      "./data/curated_data/curated_images/image_127.jpg",
-      "./data/curated_data/curated_images/image_128.jpg",
-      "./data/curated_data/curated_images/image_129.jpg",
-      "./data/curated_data/curated_images/image_130.jpg"
-    ],
-    "emoji": [],
-    "hashtags": [
-      "#webdevelopment",
-      "#apis",
-      "#techinnovation",
-      "#coding",
-      "#techtrends",
-      "#webdevtips",
-      "#programming",
-      "#itobuztech"
-    ],
-    "post_heading": "Explore the power of APIs in web development!",
-    "post_content": "APIs act as bridges, connecting software applications to share data and integrate third-party services. Discover how APIs are transforming websites with new features like real-time data and secure payment processing. Embrace the benefits of APIs for streamlined development and enhanced functionality",
-    "platform": "facebook"
-  },
-  {
-    "image_paths": [
-      "./data/curated_data/curated_images/image_184.jpg",
-      "./data/curated_data/curated_images/image_185.jpg",
-      "./data/curated_data/curated_images/image_186.jpg",
-      "./data/curated_data/curated_images/image_187.jpg",
-      "./data/curated_data/curated_images/image_188.jpg"
-    ],
-    "emoji": [],
-    "hashtags": [
-      "#mobileappdevelopment",
-      "#appdevelopment",
-      "#CustomMobileApps",
-      "#userinterfaces",
-      "#Itobuz"
-    ],
-    "post_heading": "Explore the transformative potential of custom mobile apps, offering tailored solutions that cater to your business needs.",
-    "post_content": "From intuitive user interfaces to enhanced productivity, these apps are designed to scale with your business and give you a competitive edge in the market",
-    "platform": "facebook"
-  },
-  {
-    "image_paths": [
-      "./data/curated_data/curated_images/image_215.jpg",
-      "./data/curated_data/curated_images/image_216.jpg",
-      "./data/curated_data/curated_images/image_217.jpg",
-      "./data/curated_data/curated_images/image_218.jpg"
-    ],
-    "emoji": [],
-    "hashtags": ["#tech", "#technology", "#roboadvisor"],
-    "post_heading": "Explore the world of robo advisors, automated investment platforms driven by algorithms and AI.",
-    "post_content": "Learn about their benefits, key features, and how they can revolutionize your investment strategy",
-    "platform": "facebook"
-  },
-  {
-    "image_paths": [
-      "./data/curated_data/curated_images/image_267.jpg",
-      "./data/curated_data/curated_images/image_268.jpg",
-      "./data/curated_data/curated_images/image_269.jpg",
-      "./data/curated_data/curated_images/image_270.jpg",
-      "./data/curated_data/curated_images/image_271.jpg"
-    ],
-    "emoji": ["🚀", "🔏"],
-    "hashtags": [
-      "#blockchainapps",
-      "#appdevelopmenttips",
-      "#technology",
-      "#technologysolutions",
-      "#TechTrends2024",
-      "#blockchaintechnology"
-    ],
-    "post_heading": "Find out how creating blockchain apps can change the game!",
-    "post_content": "See the transformative benefits that can completely change your app solutions, from increased security to unparalleled transparency, immutability, cost effectiveness, and scalability.",
-    "platform": "facebook"
-  },
-  {
-    "image_paths": [
-      "./data/curated_data/curated_images/image_237.jpg",
-      "./data/curated_data/curated_images/image_238.jpg",
-      "./data/curated_data/curated_images/image_239.jpg",
-      "./data/curated_data/curated_images/image_240.jpg",
-      "./data/curated_data/curated_images/image_241.jpg"
-    ],
-    "emoji": ["🌐", "💬", "🗣️"],
-    "hashtags": [
-      "#ai",
-      "#futureofwork",
-      "#chatbots",
-      "#voiceassistants",
-      "#artificialintelligence",
-      "#workplacetechnology",
-      "#digitaltransformation",
-      "#automation",
-      "#aiinbusiness",
-      "#techtrends"
-    ],
-    "post_heading": "From chatbots streamlining tasks to voice assistants powering meetings, discover how AI is reshaping the future of work.",
-    "post_content": "",
-    "platform": "facebook"
-  },
-  {
-    "image_paths": [
-      "./data/curated_data/curated_images/image_29.jpg",
-      "./data/curated_data/curated_images/image_30.jpg",
-      "./data/curated_data/curated_images/image_31.jpg",
-      "./data/curated_data/curated_images/image_32.jpg",
-      "./data/curated_data/curated_images/image_33.jpg"
-    ],
-    "emoji": ["🚚", "✨"],
-    "hashtags": [
-      "#generativeai",
-      "#supplychaininnovation",
-      "#smartsupplychains",
-      "#aiinbusiness",
-      "#supplychainmanagement",
-      "#sustainablesupplychain",
-      "#futureoflogistics",
-      "#aiforefficiency",
-      "#aiapplications",
-      "#techtransformation",
-      "#logisticssolutions",
-      "#predictiveanalytics",
-      "#aiandsustainability",
-      "#smartlogistics",
-      "#supplychaintechnology",
-      "#itobuztechnoloies"
-    ],
-    "post_heading": "Generative AI is making supply chains smarter and faster!",
-    "post_content": "From predicting demand to finding the best routes, AI is helping companies reduce costs, cut waste, and lower risks. Discover how AI is transforming supply chains for a more efficient and sustainable future!",
-    "platform": "facebook"
-  },
-  {
-    "image_paths": [
-      "./data/curated_data/curated_images/image_34.jpg",
-      "./data/curated_data/curated_images/image_35.jpg",
-      "./data/curated_data/curated_images/image_36.jpg",
-      "./data/curated_data/curated_images/image_37.jpg",
-      "./data/curated_data/curated_images/image_38.jpg"
-    ],
-    "emoji": ["🌟"],
-    "hashtags": [
-      "#appdevelopmentexperts",
-      "#iosappdevelopment",
-      "#appdevelopmenttrends",
-      "#appdevelopmenttips",
-      "#mobileappdeveloper",
-      "#usa",
-      "#Itobuz"
-    ],
-    "post_heading": "Get ready for an exciting year in iOS app development!",
-    "post_content": "From AI-powered coding tools to the latest in AR, VR, and IoT integration—2025 is bringing endless possibilities. Stay ahead of the curve with smarter apps, faster coding, and immersive experiences.",
-    "platform": "facebook"
-  },
-  {
-    "image_paths": [
-      "./data/curated_data/curated_images/image_193.jpg",
-      "./data/curated_data/curated_images/image_194.jpg",
-      "./data/curated_data/curated_images/image_195.jpg",
-      "./data/curated_data/curated_images/image_196.jpg",
-      "./data/curated_data/curated_images/image_197.jpg"
-    ],
-    "emoji": [],
-    "hashtags": [
-      "#technology",
-      "#technologytrends",
-      "#futuretech",
-      "#TechTrends2024",
-      "#TechInnovation",
-      "#Itobuz"
-    ],
-    "post_heading": "Get ready to explore the future of technology!",
-    "post_content": "From managing cyber threats to sustainable solutions, from building trust in AI to boosting development with AI, these trends are shaping the tech landscape of 2024. Stay tuned for more updates!",
-    "platform": "facebook"
-  },
-  {
-    "image_paths": [
-      "./data/curated_data/curated_images/image_369.jpg",
-      "./data/curated_data/curated_images/image_370.jpg",
-      "./data/curated_data/curated_images/image_371.jpg",
-      "./data/curated_data/curated_images/image_372.jpg"
-    ],
-    "emoji": [],
-    "hashtags": [
-      "#softwaresolutions",
-      "#fitnessjourney",
-      "#appdevelopmentagency",
-      "#appdevelopmentservices",
-      "#healthapp"
-    ],
-    "post_heading": "Get ready to take your health and fitness journey to the next level with our innovative software solutions!",
-    "post_content": "At Itobuz Technologies, we specialize in developing top-notch software that empowers individuals, trainers, and businesses in the health and fitness industry",
-    "platform": "facebook"
-  },
-  {
-    "image_paths": [
-      "./data/curated_data/curated_images/image_425.jpg",
-      "./data/curated_data/curated_images/image_426.jpg"
-    ],
-    "emoji": [],
-    "hashtags": [
-      "#Coronavirus",
-      "#CopingWithStress",
-      "#BeHealthy",
-      "#BePositive",
-      "#GuideToStayHappy",
-      "#ItobuzTechnologies"
-    ],
-    "post_heading": "Here is a guide to COVID-19, what you can do to cope with stress amid concerns over the COVID19 second wave.",
-    "post_content": "",
-    "platform": "facebook"
-  },
-  {
-    "image_paths": [
-      "./data/curated_data/curated_images/image_420.jpg",
-      "./data/curated_data/curated_images/image_421.jpg",
-      "./data/curated_data/curated_images/image_422.jpg",
-      "./data/curated_data/curated_images/image_423.jpg",
-      "./data/curated_data/curated_images/image_424.jpg"
-    ],
-    "emoji": [],
-    "hashtags": ["#GuideOfDoingGood", "#MondayMotivation", "#StartNow"],
-    "post_heading": "Here is a guide to how the best of the best approach their work lives.",
-    "post_content": "The good news? Every one of these habits is something that you can start doing—today.",
-    "platform": "facebook"
-  },
-  {
-    "image_paths": [
-      "./data/curated_data/curated_images/image_15.jpg",
-      "./data/curated_data/curated_images/image_16.jpg",
-      "./data/curated_data/curated_images/image_17.jpg",
-      "./data/curated_data/curated_images/image_18.jpg",
-      "./data/curated_data/curated_images/image_19.jpg"
-    ],
-    "emoji": [],
-    "hashtags": [
-      "#apptrends",
-      "#appdevelopment",
-      "#apptrends2025",
-      "#tech",
-      "#techtrends",
-      "#itobuztechnoloies",
-      "#mobileappideas",
-      "#DigitalInnovation"
-    ],
-    "post_heading": "Here's to an exciting 2025!",
-    "post_content": "Let’s kick off the year by adding these essential features to your app. Ready to make this the year of seamless experiences?",
-    "platform": "facebook"
-  },
-  {
-    "image_paths": [
-      "./data/curated_data/curated_images/image_154.jpg",
-      "./data/curated_data/curated_images/image_155.jpg",
-      "./data/curated_data/curated_images/image_156.jpg",
-      "./data/curated_data/curated_images/image_157.jpg",
-      "./data/curated_data/curated_images/image_158.jpg"
-    ],
-    "emoji": ["🏆", "🎉", "🚀", "🌟"],
-    "hashtags": [
-      "#ITobuzAnniversary",
-      "#14YearsStrong",
-      "#TeamITobuz",
-      "#Innovation",
-      "#Excellence",
-      "#AwardCeremony",
-      "#Gratitude",
-      "#TechLeaders",
-      "#Itobuz"
-    ],
-    "post_heading": "ITobuz Technologies is celebrating its 14th anniversary!",
-    "post_content": "Our office is filled with joy, laughter, and pride as we honor the journey we've traveled together.From our humble beginnings to becoming a leading force in the tech industry, our success is a testament to the hard work, dedication, and passion of our incredible team. The celebration features our annual awards ceremony, recognizing and applauding the outstanding achievements of our team members. Each award symbolizes our appreciation for their relentless commitment and exceptional contributions.We are immensely grateful to our clients, partners, and well-wishers for their continued support and trust in us. Here's to many more years of innovation, growth, and success!",
-    "platform": "facebook"
-  },
-  {
-    "image_paths": [
-      "./data/curated_data/curated_images/image_276.jpg",
-      "./data/curated_data/curated_images/image_277.jpg",
-      "./data/curated_data/curated_images/image_278.jpg",
-      "./data/curated_data/curated_images/image_279.jpg"
-    ],
-    "emoji": ["🚀", "🌈"],
-    "hashtags": [
-      "#metaverse",
-      "#virtualreality",
-      "#ARVR",
-      "#DigitalWorld",
-      "#futuretechnology",
-      "#TechInnovation",
-      "#augmentedreality",
-      "#digitalfuture"
-    ],
-    "post_heading": "Immerse yourself in the metaverse, a digital frontier where socialization, gaming, and commerce collide!",
-    "post_content": "Explore the current landscape, witness businesses like Skechers and IKEA pioneering the metaverse, and envision the limitless possibilities that await. Join the conversation as we dive into the evolution of virtual experiences!",
-    "platform": "facebook"
-  },
-  {
-    "image_paths": [
-      "./data/curated_data/curated_images/image_131.jpg",
-      "./data/curated_data/curated_images/image_132.jpg",
-      "./data/curated_data/curated_images/image_133.jpg",
-      "./data/curated_data/curated_images/image_134.jpg",
-      "./data/curated_data/curated_images/image_135.jpg"
-    ],
-    "emoji": [],
-    "hashtags": [
-      "#techtipsandtricks",
-      "#techtips",
-      "#techinsights",
-      "#webdevelopmenttips",
-      "#webdevelopments",
-      "#devtips",
-      "#Itobuz",
-      "#itobuztechnologies"
-    ],
-    "post_heading": "Learn how to improve your dashboard's performance with these simple yet effective tips.",
-    "post_content": "From simplifying data queries to implementing data caching, these strategies will help you achieve quick load times and smooth interactions, enhancing user experience and decision-making",
-    "platform": "facebook"
-  },
-  {
-    "image_paths": [
-      "./data/curated_data/curated_images/image_206.jpg",
-      "./data/curated_data/curated_images/image_207.jpg",
-      "./data/curated_data/curated_images/image_208.jpg",
-      "./data/curated_data/curated_images/image_209.jpg"
-    ],
-    "emoji": [],
-    "hashtags": [
-      "#tech",
-      "#technology",
-      "#fintechsecurity",
-      "#AppSecurity",
-      "#Cybersecurity"
-    ],
-    "post_heading": "Learn the essential practices to secure your fintech apps and protect sensitive data.",
-    "post_content": "From secure coding to data storage and industry compliance, ensure your app meets the highest cybersecurity standards",
-    "platform": "facebook"
-  },
-  {
-    "image_paths": [
-      "./data/curated_data/curated_images/image_25.jpg",
-      "./data/curated_data/curated_images/image_26.jpg",
-      "./data/curated_data/curated_images/image_27.jpg",
-      "./data/curated_data/curated_images/image_28.jpg"
-    ],
-    "emoji": [],
-    "hashtags": [
-      "#nocode",
-      "#websitebuilding",
-      "#webdesign",
-      "#entrepreneurship",
-      "#smallbusiness",
-      "#startupideas",
-      "#userfriendly",
-      "#webdevelopment",
-      "#nocodetools",
-      "#digitalinnovation",
-      "#itobuztechnologies"
-    ],
-    "post_heading": "Looking to build a stunning website without writing a single line of code?",
-    "post_content": "No-code platforms are here to make your life easier. Whether you're a small business owner, an entrepreneur, or just someone with a great idea, no-code tools offer a fast, cost-effective, and user-friendly way to create professional websites",
-    "platform": "facebook"
-  },
-  {
-    "image_paths": [
-      "./data/curated_data/curated_images/image_20.jpg",
-      "./data/curated_data/curated_images/image_21.jpg",
-      "./data/curated_data/curated_images/image_22.jpg",
-      "./data/curated_data/curated_images/image_23.jpg",
-      "./data/curated_data/curated_images/image_24.jpg"
-    ],
-    "emoji": ["🚀", "👉"],
-    "hashtags": [
-      "#mobileappdevelopment",
-      "#reactnative",
-      "#flutter",
-      "#appdevelopment2025",
-      "#crossplatform",
-      "#devtools",
-      "#appdevtips",
-      "#mobiledevtrends",
-      "#appdevelopmentframeworks",
-      "#techtrends2025",
-      "#developerlife",
-      "#codingcommunity",
-      "#mobileapps",
-      "#programmingframeworks",
-      "#techstack",
-      "#itobuztechnologies"
-    ],
-    "post_heading": "Looking to kickstart your next mobile app project?",
-    "post_content": "Check out the top frameworks that will shape mobile app development in 2025. From React Native to Flutter, we've covered all the tools you need for cross-platform brilliance and efficiency. Click the link to dive into the full details! https://itobuz.com/blog/top-mobile-app-development-frameworks/",
-    "platform": "facebook"
-  },
-  {
-    "image_paths": [
-      "./data/curated_data/curated_images/image_39.jpg",
-      "./data/curated_data/curated_images/image_40.jpg",
-      "./data/curated_data/curated_images/image_41.jpg",
-      "./data/curated_data/curated_images/image_42.jpg",
-      "./data/curated_data/curated_images/image_43.jpg"
-    ],
-    "emoji": ["💼", "🚀"],
-    "hashtags": [
-      "#enterpriseapps",
-      "#mobileapps",
-      "#businesssolutions",
-      "#customapps",
-      "#mobility",
-      "#digitaltransformation",
-      "#productivity",
-      "#systemintegration",
-      "#offlinedata",
-      "#enterprisetechnology",
-      "#securitysolutions",
-      "#rolemanagement",
-      "#appdevelopment",
-      "#itobuztechnologies"
-    ],
-    "post_heading": "Looking to transform your business operations?",
-    "post_content": "Enterprise mobile apps offer features like robust security, user role management, seamless system integration, real-time analytics, and offline capabilities to keep your team productive anywhere. Discover how custom solutions can empower your enterprise today!",
-    "platform": "facebook"
-  },
-  {
-    "image_paths": [
-      "./data/curated_data/curated_images/image_321.jpg",
-      "./data/curated_data/curated_images/image_322.jpg",
-      "./data/curated_data/curated_images/image_323.jpg",
-      "./data/curated_data/curated_images/image_324.jpg"
-    ],
-    "emoji": [],
-    "hashtags": [
-      "#lowcodedevelopment",
-      "#nocodevelopment",
-      "#lowcodedeveloper",
-      "#lowcodeapplicationdevelopment",
-      "#nocodeappdevelopment",
-      "#appdevelopmenttips",
-      "#appdevelopmentcompany",
-      "#appdevelopmentservices",
-      "#nocodedevelopmentplatform",
-      "#lowcodevelopment"
-    ],
-    "post_heading": "Low-Code vs.",
-    "post_content": "No-Code: Which Development Approach is Right for You?Comment your views!!",
-    "platform": "facebook"
-  },
-  {
-    "image_paths": [
-      "./data/curated_data/curated_images/image_44.jpg",
-      "./data/curated_data/curated_images/image_45.jpg",
-      "./data/curated_data/curated_images/image_46.jpg",
-      "./data/curated_data/curated_images/image_47.jpg",
-      "./data/curated_data/curated_images/image_48.jpg"
-    ],
-    "emoji": [],
-    "hashtags": [
-      "#machinelearning",
-      "#bankinginnovation",
-      "#aiinbanking",
-      "#personalizedbanking",
-      "#smartbanking",
-      "#securetransactions",
-      "#fintech",
-      "#futureofbanking",
-      "#bankingsolutions",
-      "#techinfinance",
-      "#itobuztechnologies"
-    ],
-    "post_heading": "Machine Learning is changing the way we bank!",
-    "post_content": "From better security to faster loans and personalized services, ML is making banking smarter and safer. Curious about how it works? Swipe through to see the benefits!",
-    "platform": "facebook"
-  },
-  {
-    "image_paths": [
-      "./data/curated_data/curated_images/image_189.jpg",
-      "./data/curated_data/curated_images/image_190.jpg",
-      "./data/curated_data/curated_images/image_191.jpg",
-      "./data/curated_data/curated_images/image_192.jpg"
-    ],
-    "emoji": [],
-    "hashtags": [
-      "#appdevelopment",
-      "#technology",
-      "#tech",
-      "#Itobuz",
-      "#ondemandapps",
-      "#mobileapps"
-    ],
-    "post_heading": "Our on-demand apps are designed to transform your business.",
-    "post_content": "Whether you need a taxi booking app, a delivery app, home services app, or a laundry app, we've got you covered. Connect with us today to explore how our on-demand apps can revolutionize your business!",
-    "platform": "facebook"
-  },
-  {
-    "image_paths": [
-      "./data/curated_data/curated_images/image_108.jpg",
-      "./data/curated_data/curated_images/image_109.jpg",
-      "./data/curated_data/curated_images/image_110.jpg",
-      "./data/curated_data/curated_images/image_111.jpg",
-      "./data/curated_data/curated_images/image_112.jpg"
-    ],
-    "emoji": ["🥳", "🙌"],
-    "hashtags": [
-      "#teamlunch",
-      "#officebreak",
-      "#teambuilding",
-      "#teamouting",
-      "#officeculture",
-      "#itobuz",
-      "#ItobuzTechnologies"
-    ],
-    "post_heading": "Our team took a break from the office grind to enjoy a delicious lunch together!",
-    "post_content": "It was a great time filled with laughter, great food, and even better company. Building strong bonds outside the office helps us work better together inside the office. Here's to many more team outings!",
-    "platform": "facebook"
-  },
-  {
-    "image_paths": [
-      "./data/curated_data/curated_images/image_391.jpg",
-      "./data/curated_data/curated_images/image_392.jpg",
-      "./data/curated_data/curated_images/image_393.jpg",
-      "./data/curated_data/curated_images/image_394.jpg",
-      "./data/curated_data/curated_images/image_395.jpg"
-    ],
-    "emoji": [],
-    "hashtags": [
-      "#itobuz",
-      "#software",
-      "#transportation",
-      "#supplychains",
-      "#logistics",
-      "#customsoftware",
-      "#softwaresolutions",
-      "#technology",
-      "#LogisticsSoftware",
-      "#TransportationTechnology",
-      "#softwareservices"
-    ],
-    "post_heading": "Pioneer a new era of logistics and transportation excellence with our advanced software solutions.",
-    "post_content": "Seamlessly connect global supply chains, streamline operations, and ensure reliable deliveries. Experience the power of efficiency, connectivity, and reliability in your logistics journey",
-    "platform": "facebook"
-  },
-  {
-    "image_paths": [
-      "./data/curated_data/curated_images/image_429.jpg",
-      "./data/curated_data/curated_images/image_430.jpg",
-      "./data/curated_data/curated_images/image_431.jpg",
-      "./data/curated_data/curated_images/image_432.jpg",
-      "./data/curated_data/curated_images/image_433.jpg"
-    ],
-    "emoji": [],
-    "hashtags": ["#ItobuzTechnologies", "#TeamOuting2021"],
-    "post_heading": "Planning for an office-outing might look a lot different amid the pandemic.",
-    "post_content": "But the Itobuzians have moved forward with their traditional holiday work party maintaining their employee's health and safety.---A journey well shared is a journey well enjoyed.",
-    "platform": "facebook"
-  },
-  {
-    "image_paths": [
-      "./data/curated_data/curated_images/image_10.jpg",
-      "./data/curated_data/curated_images/image_11.jpg",
-      "./data/curated_data/curated_images/image_12.jpg",
-      "./data/curated_data/curated_images/image_13.jpg",
-      "./data/curated_data/curated_images/image_14.jpg"
-    ],
-    "emoji": ["💻", "🌟", "✨"],
-    "hashtags": [
-      "#DigitalInnovation",
-      "#DigitalTransformation",
-      "#TechTrends2025",
-      "#TechInnovation",
-      "#technolove",
-      "#webdevelopmenttrends",
-      "#technologychallenges",
-      "#USATechnology"
-    ],
-    "post_heading": "Ready to see where technology is heading in 2025?",
-    "post_content": "From AI breakthroughs to the rise of Web3, we’ve got you covered with the top trends set to shape our world!",
-    "platform": "facebook"
-  },
-  {
-    "image_paths": [
-      "./data/curated_data/curated_images/image_317.jpg",
-      "./data/curated_data/curated_images/image_318.jpg",
-      "./data/curated_data/curated_images/image_319.jpg",
-      "./data/curated_data/curated_images/image_320.jpg"
-    ],
-    "emoji": ["🔐", "🚀"],
-    "hashtags": [
-      "#blockchain",
-      "#blockchaindevelopment",
-      "#blockchainappdevelopment",
-      "#blockchaindevelopmentservices",
-      "#BlockchainInnovation",
-      "#blockchaintechnology",
-      "#blockchainsolutions",
-      "#blockchainrevolution",
-      "#blockchainapplications"
-    ],
-    "post_heading": "Revolutionize your digital landscape with our Blockchain Development services.",
-    "post_content": "We craft secure, transparent, and innovative solutions, scripting the future of decentralized technology. Join us in the evolution of trust and innovation!",
-    "platform": "facebook"
-  },
-  {
-    "image_paths": [
-      "./data/curated_data/curated_images/image_227.jpg",
-      "./data/curated_data/curated_images/image_228.jpg",
-      "./data/curated_data/curated_images/image_229.jpg",
-      "./data/curated_data/curated_images/image_230.jpg",
-      "./data/curated_data/curated_images/image_231.jpg"
-    ],
-    "emoji": [],
-    "hashtags": [
-      "#fitnessapp",
-      "#fitness",
-      "#FitnessRevolution",
-      "#appdevelopment",
-      "#mobileapp",
-      "#mobiledevelopment"
-    ],
-    "post_heading": "Revolutionize your fitness journey with our cutting-edge app.",
-    "post_content": "Elevate workouts with engaging visuals and seamless navigation. Stay connected with real-time updates for an empowering fitness experience. Your safety is our priority – trust a secure environment for confident workouts. Start your fitness revolution today!",
-    "platform": "facebook"
-  },
-  {
-    "image_paths": [
-      "./data/curated_data/curated_images/image_434.jpg",
-      "./data/curated_data/curated_images/image_435.jpg",
-      "./data/curated_data/curated_images/image_436.jpg",
-      "./data/curated_data/curated_images/image_437.jpg",
-      "./data/curated_data/curated_images/image_438.jpg"
-    ],
-    "emoji": [],
-    "hashtags": [
-      "#SelfCare",
-      "#TeachersAndStudents",
-      "#MentalHealth",
-      "#SundaySocial",
-      "#ItobuzTechnologies"
-    ],
-    "post_heading": "Self-care is an important component of a teacher’s mental health, but there are misconceptions about what it is.",
-    "post_content": "It’s common for educators to dismiss the self-care movement as “selfish” or “superficial.” But for teachers, self-care is so much more than breakfast in bed or treating yourself to a spa day. It’s about taking care of your health so that you’re prepared to be the best teacher you can be for yourself and your students.",
-    "platform": "facebook"
-  },
-  {
-    "image_paths": [
-      "./data/curated_data/curated_images/image_179.jpg",
-      "./data/curated_data/curated_images/image_180.jpg",
-      "./data/curated_data/curated_images/image_181.jpg",
-      "./data/curated_data/curated_images/image_182.jpg",
-      "./data/curated_data/curated_images/image_183.jpg"
-    ],
-    "emoji": [],
-    "hashtags": [
-      "#technology",
-      "#6gtechnology",
-      "#techinnovation",
-      "#itobuztech"
-    ],
-    "post_heading": "Step into the future with us as we uncover the transformative potential of 6G technology and its six groundbreaking benefits.",
-    "post_content": "From instantaneous downloads to eco-friendly solutions, 6G is poised to revolutionize connectivity and innovation. Join the conversation and stay ahead of the curve",
-    "platform": "facebook"
-  },
-  {
-    "image_paths": [
-      "./data/curated_data/curated_images/image_74.jpg",
-      "./data/curated_data/curated_images/image_75.jpg",
-      "./data/curated_data/curated_images/image_76.jpg",
-      "./data/curated_data/curated_images/image_77.jpg"
-    ],
-    "emoji": ["🎉"],
-    "hashtags": [
-      "#Throwback",
-      "#DurgaPuja2024",
-      "#ItobuzCelebrates",
-      "#Teamwork",
-      "#MemorableMoments",
-      "#GrowingTogether",
-      "#DurgapujaCelebration2024",
-      "#Itobuz"
-    ],
-    "post_heading": "Throwback to 5th October 2024, when Itobuz Technologies lit up the stage with our spectacular Durga Puja Function!",
-    "post_content": "From incredible performances to recognizing our team's hard work and dedication, it was a night of celebration, laughter, and camaraderie. Grateful for the amazing memories we created together. Here's to many more milestones ahead!",
-    "platform": "facebook"
-  },
-  {
-    "image_paths": [
-      "./data/curated_data/curated_images/image_174.jpg",
-      "./data/curated_data/curated_images/image_175.jpg",
-      "./data/curated_data/curated_images/image_176.jpg",
-      "./data/curated_data/curated_images/image_177.jpg",
-      "./data/curated_data/curated_images/image_178.jpg"
-    ],
-    "emoji": [],
-    "hashtags": [
-      "#Hackathon2024",
-      "#event",
-      "#metaquesthackathon2024",
-      "#innovation",
-      "#creativity",
-      "#teamwork",
-      "#TechEvent"
-    ],
-    "post_heading": "Throwback to our Meta Quest Hackathon 2024 event in our office, where participants showcased their incredible skills and creativity.",
-    "post_content": "It was an inspiring event filled with hard work, innovation, and collaboration. The energy and enthusiasm were truly remarkable, making it a memorable experience for everyone involved",
-    "platform": "facebook"
-  },
-  {
-    "image_paths": [
-      "./data/curated_data/curated_images/image_224.jpg",
-      "./data/curated_data/curated_images/image_225.jpg",
-      "./data/curated_data/curated_images/image_226.jpg"
-    ],
-    "emoji": [],
-    "hashtags": ["#womenday", "#womenempowerment", "#womendaycelebration"],
-    "post_heading": "Throwback to the incredible Women's Day celebration at Itobuz Technologies on 8 March.",
-    "post_content": "A day filled with joy, empowerment, and celebration of our amazing women’s team!",
-    "platform": "facebook"
-  },
-  {
-    "image_paths": [
-      "./data/curated_data/curated_images/image_302.jpg",
-      "./data/curated_data/curated_images/image_303.jpg",
-      "./data/curated_data/curated_images/image_304.jpg",
-      "./data/curated_data/curated_images/image_305.jpg",
-      "./data/curated_data/curated_images/image_306.jpg"
-    ],
-    "emoji": ["🌸", "🌆", "🎉", "🙏"],
-    "hashtags": [
-      "#ThrowbackDurgaPuja",
-      "#ItobuzMemories",
-      "#KolkataFestivals",
-      "#TraditionMeetsTech",
-      "#DurgaPujaNostalgia",
-      "#DurgaPuja",
-      "#KolkataDurgaPuja",
-      "#DurgaPuja2023",
-      "#DurgaPujaFestival"
-    ],
-    "post_heading": "Throwback to the unforgettable moments of Durga Puja festivities with Itobuz Technologies!",
-    "post_content": "Reliving the magic of past celebrations. From the mesmerizing idol of Goddess Durga to the rhythmic beats of the dhak, every year has been a unique tapestry of culture and modernity. Our team's dedication to making every Puja special is what has made these moments truly unforgettable.Let's continue to cherish these beautiful memories and look forward to the promise of more memorable Durga Puja celebrations in the future with Itobuz Technologies.",
-    "platform": "facebook"
-  },
-  {
-    "image_paths": [
-      "./data/curated_data/curated_images/image_414.jpg",
-      "./data/curated_data/curated_images/image_415.jpg",
-      "./data/curated_data/curated_images/image_416.jpg",
-      "./data/curated_data/curated_images/image_417.jpg"
-    ],
-    "emoji": [],
-    "hashtags": [
-      "#ItobuzHoli2023",
-      "#celebratingtogetherness",
-      "#JoyousMoments",
-      "#goodtimeswithgreatpeople",
-      "#HoliMemories",
-      "#loveforcolors"
-    ],
-    "post_heading": "Throwing back to the most colourful and fun-filled Holi celebrations at Itobuz Technologies!",
-    "post_content": "It was an amazing day filled with joy, laughter, and endless memories",
-    "platform": "facebook"
-  },
-  {
-    "image_paths": [
-      "./data/curated_data/curated_images/image_410.jpg",
-      "./data/curated_data/curated_images/image_411.jpg",
-      "./data/curated_data/curated_images/image_412.jpg",
-      "./data/curated_data/curated_images/image_413.jpg"
-    ],
-    "emoji": [],
-    "hashtags": [
-      "#throwback",
-      "#internationalwomensday",
-      "#womenintech",
-      "#ItobuzTechnologies",
-      "#womenempowement"
-    ],
-    "post_heading": "Throwing it back to an amazing Women's Day celebration at Itobuz Technologies!",
-    "post_content": "We are grateful for the contributions and achievements of the women who have been a part of our journey. Here's to continuing to create a workplace that supports and empowers women in tech.",
-    "platform": "facebook"
-  },
-  {
-    "image_paths": [
-      "./data/curated_data/curated_images/image_69.jpg",
-      "./data/curated_data/curated_images/image_70.jpg",
-      "./data/curated_data/curated_images/image_71.jpg",
-      "./data/curated_data/curated_images/image_72.jpg",
-      "./data/curated_data/curated_images/image_73.jpg"
-    ],
-    "emoji": ["🚀"],
-    "hashtags": [
-      "#aiappdevelopment",
-      "#mobileappinnovation",
-      "#smartapps",
-      "#appdevelopmenttrends",
-      "#aitechnology",
-      "#futureofapps",
-      "#apptransformation",
-      "#smarterapps",
-      "#appdesign",
-      "#mobileinnovation",
-      "#aiapp",
-      "#itobuztechnologies"
-    ],
-    "post_heading": "Transform your mobile app with cutting-edge AI!",
-    "post_content": "From streamlining customer support with smart chatbots to enhancing security and personalizing user experiences, discover how these 6 AI innovations can set your app apart. Dive into the future of app development and make every interaction smarter and more efficient.",
-    "platform": "facebook"
-  },
-  {
-    "image_paths": [
-      "./data/curated_data/curated_images/image_280.jpg",
-      "./data/curated_data/curated_images/image_281.jpg",
-      "./data/curated_data/curated_images/image_282.jpg",
-      "./data/curated_data/curated_images/image_283.jpg"
-    ],
-    "emoji": ["🏀", "🚀", "🌐", "📊", "🔍"],
-    "hashtags": ["#AISportsRevolution", "#AI", "#AIinSports"],
-    "post_heading": "Unleash the Power of AI in Sports!",
-    "post_content": "From transforming player performance analysis to tailoring personalized diets, AI is rewriting the playbook of success in the sports industry! Join us on this exhilarating journey as we explore the cutting-edge innovations propelling sports into the future. Let's redefine the game together!",
-    "platform": "facebook"
-  },
-  {
-    "image_paths": [
-      "./data/curated_data/curated_images/image_340.jpg",
-      "./data/curated_data/curated_images/image_341.jpg",
-      "./data/curated_data/curated_images/image_342.jpg",
-      "./data/curated_data/curated_images/image_343.jpg",
-      "./data/curated_data/curated_images/image_344.jpg"
-    ],
-    "emoji": ["🚀"],
-    "hashtags": [
-      "#businessprocess",
-      "#businessprocessautomation",
-      "#businessautomation",
-      "#businessprocessmanagement"
-    ],
-    "post_heading": "Unlock the Future of Work with Business Process Automation!",
-    "post_content": "Say goodbye to repetitive tasks and hello to efficiency, productivity, and innovation. Let's streamline your business processes for a brighter tomorrow!",
-    "platform": "facebook"
-  },
-  {
-    "image_paths": [
-      "./data/curated_data/curated_images/image_382.jpg",
-      "./data/curated_data/curated_images/image_383.jpg",
-      "./data/curated_data/curated_images/image_384.jpg",
-      "./data/curated_data/curated_images/image_385.jpg"
-    ],
-    "emoji": ["🚀", "💡"],
-    "hashtags": [
-      "#cryptocurrencyapp",
-      "#appdevelopmentagency",
-      "#appdevelopmentcompany",
-      "#softwaredevelopment",
-      "#customsoftwaredevelopment"
-    ],
-    "post_heading": "Unlock the potential of cryptocurrency with our top-notch app development services.",
-    "post_content": "From digital wallets to trading platforms, we build secure and user-friendly solutions that put you ahead in the crypto game. Join the revolution today!",
-    "platform": "facebook"
-  },
-  {
-    "image_paths": [
-      "./data/curated_data/curated_images/image_335.jpg",
-      "./data/curated_data/curated_images/image_336.jpg",
-      "./data/curated_data/curated_images/image_337.jpg",
-      "./data/curated_data/curated_images/image_338.jpg",
-      "./data/curated_data/curated_images/image_339.jpg"
-    ],
-    "emoji": ["🚀"],
-    "hashtags": [
-      "#enterprisemobility",
-      "#mobility",
-      "#mobilitysolutions",
-      "#EnterpriseTransformation",
-      "#enterprisesoftware"
-    ],
-    "post_heading": "Unlock the potential of your business with Enterprise Mobility Solutions!",
-    "post_content": "Stay connected, productive, and agile from anywhere, anytime. Say goodbye to boundaries and hello to limitless opportunities.",
-    "platform": "facebook"
-  },
-  {
-    "image_paths": [
-      "./data/curated_data/curated_images/image_164.jpg",
-      "./data/curated_data/curated_images/image_165.jpg",
-      "./data/curated_data/curated_images/image_166.jpg",
-      "./data/curated_data/curated_images/image_167.jpg",
-      "./data/curated_data/curated_images/image_168.jpg"
-    ],
-    "emoji": [],
-    "hashtags": [
-      "#SaaS",
-      "#Cybersecurity",
-      "#Software",
-      "#CloudApps",
-      "#TechSolutions",
-      "#itobuz",
-      "#itobuztech"
-    ],
-    "post_heading": "Unlock the power of essential SaaS applications!",
-    "post_content": "Enhance teamwork, streamline file sharing, manage customer relationships effectively, simplify financial management, and protect your business with top-notch cybersecurity tools",
-    "platform": "facebook"
-  },
-  {
-    "image_paths": [
-      "./data/curated_data/curated_images/image_378.jpg",
-      "./data/curated_data/curated_images/image_379.jpg",
-      "./data/curated_data/curated_images/image_380.jpg",
-      "./data/curated_data/curated_images/image_381.jpg"
-    ],
-    "emoji": ["🌐", "💡"],
-    "hashtags": [
-      "#softwaresolutions",
-      "#erpsoftwaresolutions",
-      "#healthcaresoftware",
-      "#softwaredevelopment",
-      "#customsoftwaresolutions"
-    ],
-    "post_heading": "Unlock the power of technology in healthcare with our innovative software solutions!",
-    "post_content": "Our healthcare software offers a wide range of features including patient portals, electronic health records, telemedicine, and more.Streamline your operations, improve patient outcomes, and stay ahead in the digital age of healthcare. Experience the transformative potential of our software today!",
-    "platform": "facebook"
-  },
-  {
-    "image_paths": [
-      "./data/curated_data/curated_images/image_247.jpg",
-      "./data/curated_data/curated_images/image_248.jpg",
-      "./data/curated_data/curated_images/image_249.jpg",
-      "./data/curated_data/curated_images/image_250.jpg",
-      "./data/curated_data/curated_images/image_251.jpg"
-    ],
-    "emoji": [],
-    "hashtags": [
-      "#cloudsecurity",
-      "#cloudcomputing",
-      "#cloudnative",
-      "#innovation",
-      "#applicationsecurity",
-      "#futuretech",
-      "#cybersecurity"
-    ],
-    "post_heading": "Unveil the future of cloud computing as innovative startups pioneer cloud-native security solutions.",
-    "post_content": "Dive into a realm where software-driven simplicity meets the unique challenges of cloud-native architectures. Explore how these solutions redefine security for the evolving landscape of applications and microservices",
-    "platform": "facebook"
-  },
-  {
-    "image_paths": [
-      "./data/curated_data/curated_images/image_0.jpg",
-      "./data/curated_data/curated_images/image_1.jpg",
-      "./data/curated_data/curated_images/image_2.jpg",
-      "./data/curated_data/curated_images/image_3.jpg",
-      "./data/curated_data/curated_images/image_4.jpg"
-    ],
-    "emoji": ["🚀", "💪"],
-    "hashtags": [
-      "#appdevelopment",
-      "#healthtech",
-      "#fitnessapp",
-      "#digitalhealth",
-      "#mobileapp",
-      "#innovation",
-      "#entrepreneurship",
-      "#businessgrowth",
-      "#appdevelopment",
-      "#ItobuzTechnologies"
-    ],
-    "post_heading": "Want to create a standout health & fitness app?",
-    "post_content": "Focus on features like personalization, gamification, and progress tracking to deliver an engaging experience. Get inspired with these tips and design a solution users will keep coming back to!",
-    "platform": "facebook"
-  },
-  {
-    "image_paths": [
-      "./data/curated_data/curated_images/image_418.jpg",
-      "./data/curated_data/curated_images/image_419.jpg"
-    ],
-    "emoji": [],
-    "hashtags": [
-      "#RaiseAwareness",
-      "#SelfQuarantine",
-      "#COVID19",
-      "#FollowProcedures",
-      "#ItobuzTechnologies"
-    ],
-    "post_heading": "Watch for symptoms until 14 days after exposure.",
-    "post_content": "If you have symptoms, immediately self-isolate and contact your local public health authority or healthcare provider. Wear a mask, stay at least 6 feet from others, wash your hands, avoid crowds, and take other steps to prevent the spread of COVID-19.",
-    "platform": "facebook"
-  },
-  {
-    "image_paths": [
-      "./data/curated_data/curated_images/image_210.jpg",
-      "./data/curated_data/curated_images/image_211.jpg",
-      "./data/curated_data/curated_images/image_212.jpg",
-      "./data/curated_data/curated_images/image_213.jpg",
-      "./data/curated_data/curated_images/image_214.jpg"
-    ],
-    "emoji": ["🎉", "🎨"],
-    "hashtags": [
-      "#holicelebrations",
-      "#ItobuzCulture",
-      "#memorablemoment",
-      "#holi2024"
-    ],
-    "post_heading": "What a colorful blast we had at Itobuz Technologies as we celebrated the joyous festival of Holi on March 23rd!",
-    "post_content": "From vibrant hues to infectious laughter, it was a day filled with pure delight and camaraderie. Let's cherish the memories made and carry the spirit of togetherness forward. Here's to many more celebrations ahead!",
-    "platform": "facebook"
-  },
-  {
-    "image_paths": [
-      "./data/curated_data/curated_images/image_401.jpg",
-      "./data/curated_data/curated_images/image_402.jpg",
-      "./data/curated_data/curated_images/image_403.jpg",
-      "./data/curated_data/curated_images/image_404.jpg",
-      "./data/curated_data/curated_images/image_405.jpg"
-    ],
-    "emoji": [],
-    "hashtags": [
-      "#HealthcareAppDevelopment",
-      "#InnovationAtItsBest",
-      "#Itobuz",
-      "#appdevelopmentagency",
-      "#mobileappdevelopmentagency",
-      "#appdevelopmentcompany",
-      "#healthcareapp",
-      "#ondemandapps",
-      "#logisticsapp",
-      "#BlockchainApp"
-    ],
-    "post_heading": "With the increasing use of mobile devices, businesses that invest in app development can enhance user experience, boost revenue, and stay ahead of the competition.",
-    "post_content": "By tailoring mobile apps to their unique business needs, companies can create seamless experiences that delight users and drive business growth.To learn more about Industries, Scroll Down Healthcare App Development :Medical apps facilitate patient care, efficiency, engagement, remote monitoring, and personalization. On Demand App Development :An on-demand app connects users to the services or products they need in real-time.Transportation & Logistics App Development :Modern logistics & transportation applications are aimed at improving the flow of goods and people.Blockchain App Development :Blockchain app development provides secure, efficient, and decentralized transactions.",
-    "platform": "facebook"
-  },
-  {
-    "image_paths": [
-      "./data/curated_data/curated_images/image_360.jpg",
-      "./data/curated_data/curated_images/image_361.jpg",
-      "./data/curated_data/curated_images/image_362.jpg",
-      "./data/curated_data/curated_images/image_363.jpg",
-      "./data/curated_data/curated_images/image_364.jpg"
-    ],
-    "emoji": ["🌐", "🚀", "🔮"],
-    "hashtags": [
-      "#AR",
-      "#VR",
-      "#VirtualReality",
-      "#AugmentedReality",
-      "#DigitalTransformation",
-      "#technologytrends",
-      "#futuretechnologies",
-      "#EdTechRevolution",
-      "#AugmentedIntelligence",
-      "#virtualrealityexperience",
-      "#Itobuz"
-    ],
-    "post_heading": "Embrace the Future of Reality!",
-    "post_content": "Discover the magic of and technology as you step into a world of boundless possibilities. From escapades to enhancements, these transformative technologies are reshaping how we learn, work, and play",
-    "platform": "facebook"
-  },
-  {
-    "image_paths": [
-      "./data/curated_data/curated_images/image_93.jpg",
-      "./data/curated_data/curated_images/image_94.jpg",
-      "./data/curated_data/curated_images/image_95.jpg",
-      "./data/curated_data/curated_images/image_96.jpg",
-      "./data/curated_data/curated_images/image_97.jpg"
-    ],
-    "emoji": ["🌟"],
-    "hashtags": [
-      "#airevolution",
-      "#machinelearning",
-      "#ondemandapps",
-      "#techinnovation",
-      "#appdevelopment",
-      "#AI",
-      "#mobileapptrends",
-      "#techinnovation",
-      "#mobileapp",
-      "#itobuztechnologies"
-    ],
-    "post_heading": "Explore How AI & ML Are Revolutionizing On-Demand Apps!",
-    "post_content": "From personalized experiences to smart forecasting and automated support, AI and Machine Learning are enhancing the way we interact with on-demand services. Swipe through our slides to see how these innovations are shaping the future!",
-    "platform": "facebook"
-  },
-  {
-    "image_paths": [
-      "./data/curated_data/curated_images/image_78.jpg",
-      "./data/curated_data/curated_images/image_79.jpg",
-      "./data/curated_data/curated_images/image_80.jpg",
-      "./data/curated_data/curated_images/image_81.jpg",
-      "./data/curated_data/curated_images/image_82.jpg"
-    ],
-    "emoji": ["🌱", "🌾"],
-    "hashtags": [
-      "#iot",
-      "#technology",
-      "#smartfarming",
-      "#sustainability",
-      "#innovation",
-      "#futureoffarming",
-      "#greentech",
-      "#smartagriculture",
-      "#techtrends",
-      "#farmtech",
-      "#digitaltransformation",
-      "#sustainableliving",
-      "#iotinagriculture",
-      "#itobuztechnologies"
-    ],
-    "post_heading": "Smart farming is here!",
-    "post_content": "With IoT, farmers can boost crop yields, save water, cut labor costs, and even monitor livestock health—all in real-time. Discover how technology is transforming agriculture for a more sustainable future.",
-    "platform": "facebook"
-  },
-  {
-    "image_paths": [
-      "./data/curated_data/curated_images/image_396.jpg",
-      "./data/curated_data/curated_images/image_397.jpg",
-      "./data/curated_data/curated_images/image_398.jpg",
-      "./data/curated_data/curated_images/image_399.jpg",
-      "./data/curated_data/curated_images/image_400.jpg"
-    ],
-    "emoji": ["🌍", "✨", "🌿", "💡", "🌱"],
-    "hashtags": [
-      "#renewableenergy",
-      "#softwaresolutions",
-      "#softwaredevelopment",
-      "#softwaremanagement",
-      "#customsoftwaresolutions",
-      "#customsoftwaredevelopmentcompany",
-      "#renewableenergysolutions"
-    ],
-    "post_heading": "Embrace the Power of Renewable Energy!",
-    "post_content": "Discover how Itobuz's cutting-edge Renewable Energy Management Software is transforming the sustainability landscape.",
-    "platform": "facebook"
-  },
-  {
-    "image_paths": [
-      "./data/curated_data/curated_images/image_365.jpg",
-      "./data/curated_data/curated_images/image_366.jpg",
-      "./data/curated_data/curated_images/image_367.jpg",
-      "./data/curated_data/curated_images/image_368.jpg"
-    ],
-    "emoji": [
-      "🤝",
-      "💹",
-      "🚀",
-      "✨",
-      "🏅",
-      "💬",
-      "👥",
-      "🍽️",
-      "📱",
-      "🍔",
-      "🏆",
-      "📈",
-      "🎉",
-      "⏰",
-      "💻",
-      "⌛",
-      "👉",
-      "🕗",
-      "💪",
-      "📊",
-      "💡",
-      "❤️"
-    ],
-    "hashtags": [
-      "#RestaurantTech",
-      "#CustomSoftware",
-      "#DigitalSolutions",
-      "#InnovationInDining"
-    ],
-    "post_heading": "Boost Your Restaurant Business with Custom Software Solutions!",
-    "post_content": "Tired of managing your restaurant the old-fashioned way? Say hello to the future of dining with our tailor-made software solutions! From seamless online ordering to efficient table management, we've got you covered. Streamline your operations and serve your customers better with our custom apps and digital tools. Embrace innovation and stay ahead of the competition. Maximize profits and minimize hassles with our user-friendly POS systems and data-driven insights. Watch your revenue soar as you make data-driven decisions. Time is money! Let our software handle the mundane tasks so you can focus on what matters most – providing an unforgettable dining experience. Customer satisfaction is our priority! With our solutions, you'll build stronger relationships and foster loyalty among your patrons. Stand out from the crowd and give your restaurant the tech-savvy edge it deserves. Experience the power of custom software solutions today!",
-    "platform": "facebook"
-  },
-  {
-    "image_paths": [
-      "./data/curated_data/curated_images/image_345.jpg",
-      "./data/curated_data/curated_images/image_346.jpg",
-      "./data/curated_data/curated_images/image_347.jpg",
-      "./data/curated_data/curated_images/image_348.jpg",
-      "./data/curated_data/curated_images/image_349.jpg"
-    ],
-    "emoji": ["💬", "🗣️", "🚀", "🤖"],
-    "hashtags": [
-      "#voicetechnology",
-      "#chatbots",
-      "#technologytrends2023",
-      "#voiceintegration",
-      "#technologyinnovation",
-      "#technologytrends"
-    ],
-    "post_heading": "Bridging the Gap: When Voice Meets Chatbot!",
-    "post_content": "Explore the seamless integration of voice technology with chatbots, revolutionizing customer interactions and boosting engagement.",
-    "platform": "facebook"
-  },
-  {
-    "image_paths": [
-      "./data/curated_data/curated_images/image_386.jpg",
-      "./data/curated_data/curated_images/image_387.jpg",
-      "./data/curated_data/curated_images/image_388.jpg",
-      "./data/curated_data/curated_images/image_389.jpg",
-      "./data/curated_data/curated_images/image_390.jpg"
-    ],
-    "emoji": ["🚀", "📱", "📲", "💼", "🌟"],
-    "hashtags": [
-      "#appdevelopmentagency",
-      "#ondemandappdevelopment",
-      "#ondemandapps",
-      "#appdevelopmentcompany",
-      "#appdevelopmentservices",
-      "#Itobuz",
-      "#HealthcareAppDevelopment",
-      "#logisticsapp",
-      "#fooddeliveryappdevelopment"
-    ],
-    "post_heading": "Elevate Your Business with On-Demand App Development!",
-    "post_content": "From transportation and food delivery to healthcare and home services, Itobuz Technologies has the expertise to take your brand to new heights. Discover the power of convenience and seamless experiences today!",
-    "platform": "facebook"
-  },
-  {
-    "image_paths": [
-      "./data/curated_data/curated_images/image_373.jpg",
-      "./data/curated_data/curated_images/image_374.jpg",
-      "./data/curated_data/curated_images/image_375.jpg",
-      "./data/curated_data/curated_images/image_376.jpg",
-      "./data/curated_data/curated_images/image_377.jpg"
-    ],
-    "emoji": [
-      "🤝",
-      "💻",
-      "✅",
-      "👩‍🎓",
-      "🚀",
-      "✨",
-      "📊",
-      "💡",
-      "📚",
-      "🏫",
-      "🎯",
-      "🔍",
-      "🌟"
-    ],
-    "hashtags": [
-      "#EdTechSolutions",
-      "#edtechinnovation",
-      "#customsoftwaresolutions",
-      "#softwaredevelopmentagency"
-    ],
-    "post_heading": "Revolutionize your learning experience with our cutting-edge edtech software solutions!",
-    "post_content": "Unlock the true potential of education with our innovative tools designed to inspire and empower both educators and students. Personalized learning paths? We've got you covered! Real-time progress tracking? Absolutely! Seamless collaboration between teachers and students? You bet! Embrace the future of education and embrace success. Whether you're an educational institution or an eager learner, our edtech software is tailored to meet your unique needs.",
-    "platform": "facebook"
-  },
-  {
-    "image_paths": [
-      "./data/curated_data/curated_images/image_5.jpg",
-      "./data/curated_data/curated_images/image_6.jpg",
-      "./data/curated_data/curated_images/image_7.jpg",
-      "./data/curated_data/curated_images/image_8.jpg",
-      "./data/curated_data/curated_images/image_9.jpg"
-    ],
-    "emoji": ["📈", "🚛", "👉", "💡"],
-    "hashtags": [
-      "#ItobuzTechnologies",
-      "#technology",
-      "#logistic",
-      "#softwaredevelopment",
-      "#SupplyChain",
-      "#SupplyChainManagement",
-      "#LogisticsSolutions",
-      "#Transportation",
-      "#RealTimeTracking",
-      "#LogisticsSoftware",
-      "#LogisticsPlatform"
-    ],
-    "post_heading": "Struggling with delays and inefficiencies in logistics?",
-    "post_content": "ITobuz Technologies delivers smarter automation to optimize routes, track inventory in real-time, and streamline communication. Save costs, boost efficiency, and enhance customer satisfaction. Ready to transform your logistics? Contact us today!",
-    "platform": "facebook"
-  },
-  {
-    "image_paths": [
-      "./data/curated_data/curated_images/post_DFfakZWNWgc_1.jpg",
-      "./data/curated_data/curated_images/post_DFfakZWNWgc_2.jpg",
-      "./data/curated_data/curated_images/post_DFfakZWNWgc_3.jpg",
-      "./data/curated_data/curated_images/post_DFfakZWNWgc_4.jpg",
-      "./data/curated_data/curated_images/post_DFfakZWNWgc_5.jpg",
-      "./data/curated_data/curated_images/post_DFfakZWNWgc_6.jpg"
-    ],
-    "emoji": ["💪", "🚀"],
-    "hashtags": [
-      "#appdevelopment",
-      "#healthtech",
-      "#fitnessapp",
-      "#digitalhealth",
-      "#mobileapp",
-      "#innovation",
-      "#entrepreneurship",
-      "#businessgrowth",
-      "#appdevelopment",
-      "#ItobuzTechnologies"
-    ],
-    "post_heading": "Want to create a standout health & fitness app?",
-    "post_content": "Focus on features like personalization, gamification, and progress tracking to deliver an engaging experience. Get inspired with these tips and design a solution users will keep coming back to! ",
-    "platform": "instagram"
-  },
-  {
-    "image_paths": ["./data/curated_data/curated_images/post_DFRoNg2MFvm.jpg"],
-    "emoji": ["🌍"],
-    "hashtags": [
-      "#republicday",
-      "#RepublicDay2025",
-      "#itobuztechnologies",
-      "#happyrepublicday"
-    ],
-    "post_heading": "This Republic Day, ITobuz Technologies salutes the innovative spirit of India.",
-    "post_content": "Just as our nation builds its strength on unity and diversity, we craft solutions that empower businesses across industries. From mobile apps to enterprise software, and blockchain to cloud solutions, we are dedicated to shaping a future driven by technology and resilience.Here's to a progressive India!Wishing everyone a Happy Republic Day 2025!",
-    "platform": "instagram"
-  },
-  {
-    "image_paths": [
-      "./data/curated_data/curated_images/post_DFNT1nks7P2_1.jpg",
-      "./data/curated_data/curated_images/post_DFNT1nks7P2_2.jpg",
-      "./data/curated_data/curated_images/post_DFNT1nks7P2_3.jpg",
-      "./data/curated_data/curated_images/post_DFNT1nks7P2_4.jpg",
-      "./data/curated_data/curated_images/post_DFNT1nks7P2_5.jpg"
-    ],
-    "emoji": ["💡", "📈", "👉"],
-    "hashtags": [
-      "#ItobuzTechnologies",
-      "#technology",
-      "#logistic",
-      "#softwaredevelopment",
-      "#SupplyChain",
-      "#SupplyChainManagement",
-      "#LogisticsSolutions",
-      "#Transportation",
-      "#RealTimeTracking",
-      "#LogisticsSoftware",
-      "#LogisticsPlatform"
-    ],
-    "post_heading": "Struggling with delays and inefficiencies in logistics?",
-    "post_content": "ITobuz Technologies delivers smarter automation to optimize routes, track inventory in real-time, and streamline communication. Save costs, boost efficiency, and enhance customer satisfaction. Ready to transform your logistics? Contact us today!",
-    "platform": "instagram"
-  },
-  {
-    "image_paths": [
-      "./data/curated_data/curated_images/post_DE7OYHnKZLU_1.jpg",
-      "./data/curated_data/curated_images/post_DE7OYHnKZLU_2.jpg",
-      "./data/curated_data/curated_images/post_DE7OYHnKZLU_3.jpg",
-      "./data/curated_data/curated_images/post_DE7OYHnKZLU_4.jpg",
-      "./data/curated_data/curated_images/post_DE7OYHnKZLU_5.jpg",
-      "./data/curated_data/curated_images/post_DE7OYHnKZLU_6.jpg"
-    ],
-    "emoji": ["🌟", "🇺🇸", "✨", "💻"],
-    "hashtags": [
-      "#technology",
-      "#digitaltransformation",
-      "#techtrends",
-      "#webdevelopmenttrends",
-      "#technologysolutions",
-      "#usa",
-      "#webdevelopmentagency",
-      "#itobuztechnologies",
-      "#webdevelopments",
-      "#appdevelopment"
-    ],
-    "post_heading": "Ready to see where technology is heading in 2025?",
-    "post_content": "From AI breakthroughs to the rise of Web3, we’ve got you covered with the top trends set to shape our world! ",
-    "platform": "instagram"
-  },
-  {
-    "image_paths": [
-      "./data/curated_data/curated_images/post_DEpV6jcveFh_1.jpg",
-      "./data/curated_data/curated_images/post_DEpV6jcveFh_2.jpg",
-      "./data/curated_data/curated_images/post_DEpV6jcveFh_3.jpg",
-      "./data/curated_data/curated_images/post_DEpV6jcveFh_4.jpg",
-      "./data/curated_data/curated_images/post_DEpV6jcveFh_5.jpg",
-      "./data/curated_data/curated_images/post_DEpV6jcveFh_6.jpg"
-    ],
-    "emoji": [],
-    "hashtags": [
-      "#apptrends",
-      "#appdevelopment",
-      "#apptrends2025",
-      "#tech",
-      "#techtrends",
-      "#itobuztechnoloies",
-      "#mobileappideas",
-      "#DigitalInnovation"
-    ],
-    "post_heading": "Here's to an exciting 2025!",
-    "post_content": "Let’s kick off the year by adding these essential features to your app. Ready to make this the year of seamless experiences?",
-    "platform": "instagram"
-  },
-  {
-    "image_paths": ["./data/curated_data/curated_images/post_DEUvirFPZiJ.jpg"],
-    "emoji": ["🌟"],
-    "hashtags": [
-      "#apptrends",
-      "#apptrends2025",
-      "#appdevelopment",
-      "#TechTrends2025",
-      "#newyear2025",
-      "#DigitalTransformation",
-      "#ItobuzTechnologies",
-      "#futureofapps",
-      "#smartapps"
-    ],
-    "post_heading": "2025 is all about pushing boundaries in app development: AI-powered personalization AR/VR-enhanced experiences Lightning-fast performanceWe’re excited to lead the way.",
-    "post_content": "Are you ready to join us?",
-    "platform": "instagram"
-  },
-  {
-    "image_paths": [
-      "./data/curated_data/curated_images/post_DEFZnukM30T_1.jpg",
-      "./data/curated_data/curated_images/post_DEFZnukM30T_2.jpg",
-      "./data/curated_data/curated_images/post_DEFZnukM30T_3.jpg",
-      "./data/curated_data/curated_images/post_DEFZnukM30T_4.jpg",
-      "./data/curated_data/curated_images/post_DEFZnukM30T_5.jpg"
-    ],
-    "emoji": ["👉", "🚀"],
-    "hashtags": [
-      "#mobileappdevelopment",
-      "#reactnative",
-      "#flutter",
-      "#appdevelopment2025",
-      "#crossplatform",
-      "#devtools",
-      "#appdevtips",
-      "#mobiledevtrends",
-      "#appdevelopmentframeworks",
-      "#techtrends2025",
-      "#developerlife",
-      "#codingcommunity",
-      "#mobileapps",
-      "#programmingframeworks",
-      "#techstack",
-      "#itobuztechnologies"
-    ],
-    "post_heading": "Looking to kickstart your next mobile app project?",
-    "post_content": "Check out the top frameworks that will shape mobile app development in 2025. From React Native to Flutter, we've covered all the tools you need for cross-platform brilliance and efficiency. Click the link to dive into the full details! https://itobuz.com/blog/top-mobile-app-development-frameworks/",
-    "platform": "instagram"
-  },
-  {
-    "image_paths": ["./data/curated_data/curated_images/post_DD_OxrPKqVL.jpg"],
-    "emoji": ["💡", "❤️", "✨", "🎅"],
-    "hashtags": [
-      "#merrychristmas",
-      "#merrychristmas2024",
-      "#christmas",
-      "#festivevibes",
-      "#codingcommunity",
-      "#creativecode",
-      "#joyfulcoding",
-      "#holidayseason",
-      "#christmasmagic",
-      "#programmerslife",
-      "#itobuztechnologies"
-    ],
-    "post_heading": "Here’s a special Merry Christmas crafted in the language we love most – code!",
-    "post_content": "As tech enthusiasts, we believe that a little creativity and a lot of love make the perfect holiday greeting. Wishing you a festive season full of warmth, joy, and a sprinkle of magic. What’s your favorite way to spread holiday cheer this season?",
-    "platform": "instagram"
-  },
-  {
-    "image_paths": [
-      "./data/curated_data/curated_images/post_DDzRN8TNkYd_1.jpg",
-      "./data/curated_data/curated_images/post_DDzRN8TNkYd_2.jpg",
-      "./data/curated_data/curated_images/post_DDzRN8TNkYd_3.jpg",
-      "./data/curated_data/curated_images/post_DDzRN8TNkYd_4.jpg"
-    ],
-    "emoji": [],
-    "hashtags": [
-      "#nocode",
-      "#websitebuilding",
-      "#webdesign",
-      "#entrepreneurship",
-      "#smallbusiness",
-      "#startupideas",
-      "#userfriendly",
-      "#webdevelopment",
-      "#nocodetools",
-      "#digitalinnovation",
-      "#itobuztechnologies"
-    ],
-    "post_heading": "Looking to build a stunning website without writing a single line of code?",
-    "post_content": "No-code platforms are here to make your life easier. Whether you're a small business owner, an entrepreneur, or just someone with a great idea, no-code tools offer a fast, cost-effective, and user-friendly way to create professional websites",
-    "platform": "instagram"
-  },
-  {
-    "image_paths": [
-      "./data/curated_data/curated_images/post_DDhPqdft7qK_1.jpg",
-      "./data/curated_data/curated_images/post_DDhPqdft7qK_2.jpg",
-      "./data/curated_data/curated_images/post_DDhPqdft7qK_3.jpg",
-      "./data/curated_data/curated_images/post_DDhPqdft7qK_4.jpg",
-      "./data/curated_data/curated_images/post_DDhPqdft7qK_5.jpg",
-      "./data/curated_data/curated_images/post_DDhPqdft7qK_6.jpg"
-    ],
-    "emoji": ["🚚", "✨"],
-    "hashtags": [
-      "#generativeai",
-      "#supplychaininnovation",
-      "#smartsupplychains",
-      "#aiinbusiness",
-      "#supplychainmanagement",
-      "#sustainablesupplychain",
-      "#futureoflogistics",
-      "#aiforefficiency",
-      "#aiapplications",
-      "#techtransformation",
-      "#logisticssolutions",
-      "#predictiveanalytics",
-      "#aiandsustainability",
-      "#smartlogistics",
-      "#supplychaintechnology",
-      "#itobuztechnoloies"
-    ],
-    "post_heading": "Generative AI is making supply chains smarter and faster!",
-    "post_content": "From predicting demand to finding the best routes, AI is helping companies reduce costs, cut waste, and lower risks. Discover how AI is transforming supply chains for a more efficient and sustainable future! ",
-    "platform": "instagram"
-  },
-  {
-    "image_paths": [
-      "./data/curated_data/curated_images/post_DDPU9V5Pvb4_1.jpg",
-      "./data/curated_data/curated_images/post_DDPU9V5Pvb4_2.jpg",
-      "./data/curated_data/curated_images/post_DDPU9V5Pvb4_3.jpg",
-      "./data/curated_data/curated_images/post_DDPU9V5Pvb4_4.jpg",
-      "./data/curated_data/curated_images/post_DDPU9V5Pvb4_5.jpg",
-      "./data/curated_data/curated_images/post_DDPU9V5Pvb4_6.jpg"
-    ],
-    "emoji": ["🌟"],
-    "hashtags": [
-      "#appdevelopmentexperts",
-      "#iosappdeveloper",
-      "#iosapptrends",
-      "#mobileappdevelopment",
-      "#appdevelopmenttips",
-      "#appdevelopmentcompany",
-      "#Itobuz",
-      "#appdevelopmentcompany"
-    ],
-    "post_heading": "Get ready for an exciting year in iOS app development!",
-    "post_content": "From AI-powered coding tools to the latest in AR, VR, and IoT integration—2025 is bringing endless possibilities. Stay ahead of the curve with smarter apps, faster coding, and immersive experiences. ",
-    "platform": "instagram"
-  },
-  {
-    "image_paths": [
-      "./data/curated_data/curated_images/post_DC9LykON97x_1.jpg",
-      "./data/curated_data/curated_images/post_DC9LykON97x_2.jpg",
-      "./data/curated_data/curated_images/post_DC9LykON97x_3.jpg",
-      "./data/curated_data/curated_images/post_DC9LykON97x_4.jpg",
-      "./data/curated_data/curated_images/post_DC9LykON97x_5.jpg",
-      "./data/curated_data/curated_images/post_DC9LykON97x_6.jpg"
-    ],
-    "emoji": ["💼", "🚀"],
-    "hashtags": [
-      "#enterpriseapps",
-      "#mobileapps",
-      "#businesssolutions",
-      "#customapps",
-      "#mobility",
-      "#digitaltransformation",
-      "#productivity",
-      "#systemintegration",
-      "#offlinedata",
-      "#enterprisetechnology",
-      "#securitysolutions",
-      "#rolemanagement",
-      "#appdevelopment",
-      "#itobuztechnologies"
-    ],
-    "post_heading": "Looking to transform your business operations?",
-    "post_content": "Enterprise mobile apps offer features like robust security, user role management, seamless system integration, real-time analytics, and offline capabilities to keep your team productive anywhere. Discover how custom solutions can empower your enterprise today!",
-    "platform": "instagram"
-  },
-  {
-    "image_paths": ["./data/curated_data/curated_images/post_DC6o4ydAwdI.jpg"],
-    "emoji": ["🍂", "✨"],
-    "hashtags": [
-      "#thanksgiving",
-      "#gratitude",
-      "#techagency",
-      "#clientappreciation",
-      "#teamwork",
-      "#innovation",
-      "#collaboration",
-      "#thanksgiving2024",
-      "#technology",
-      "#growth",
-      "#trust",
-      "#techcommunity",
-      "#itobuztechnoloies"
-    ],
-    "post_heading": "This Thanksgiving, we’re filled with gratitude for both the amazing clients we get to work with and the incredible team that makes it all possible.",
-    "post_content": "Your trust, dedication, and collaboration help us grow and succeed every day. Thank you for being part of our journey! Wishing everyone a joyful and restful Thanksgiving!",
-    "platform": "instagram"
-  },
-  {
-    "image_paths": [
-      "./data/curated_data/curated_images/post_DCrR1P8pGb9_1.jpg",
-      "./data/curated_data/curated_images/post_DCrR1P8pGb9_2.jpg",
-      "./data/curated_data/curated_images/post_DCrR1P8pGb9_3.jpg",
-      "./data/curated_data/curated_images/post_DCrR1P8pGb9_4.jpg",
-      "./data/curated_data/curated_images/post_DCrR1P8pGb9_5.jpg"
-    ],
-    "emoji": [],
-    "hashtags": [
-      "#machinelearning",
-      "#bankinginnovation",
-      "#aiinbanking",
-      "#personalizedbanking",
-      "#smartbanking",
-      "#securetransactions",
-      "#fintech",
-      "#futureofbanking",
-      "#bankingsolutions",
-      "#techinfinance",
-      "#itobuztechnologies"
-    ],
-    "post_heading": "Machine Learning is changing the way we bank!",
-    "post_content": "From better security to faster loans and personalized services, ML is making banking smarter and safer. Curious about how it works? Swipe through to see the benefits!",
-    "platform": "instagram"
-  },
-  {
-    "image_paths": [
-      "./data/curated_data/curated_images/post_DCZJZPEhvnk_1.jpg",
-      "./data/curated_data/curated_images/post_DCZJZPEhvnk_2.jpg",
-      "./data/curated_data/curated_images/post_DCZJZPEhvnk_3.jpg",
-      "./data/curated_data/curated_images/post_DCZJZPEhvnk_4.jpg",
-      "./data/curated_data/curated_images/post_DCZJZPEhvnk_5.jpg",
-      "./data/curated_data/curated_images/post_DCZJZPEhvnk_6.jpg"
-    ],
-    "emoji": [],
-    "hashtags": [
-      "#customsoftware",
-      "#businessgrowth",
-      "#customsolutions",
-      "#software",
-      "#innovation",
-      "#techtips",
-      "#itobuztechnologies"
-    ],
-    "post_heading": "Elevate your business with custom software tailored to your unique needs.",
-    "post_content": "From enhanced security to lower operational costs, discover the key benefits of bespoke solutions designed to give you a competitive edge",
-    "platform": "instagram"
-  },
-  {
-    "image_paths": [
-      "./data/curated_data/curated_images/post_DCHH0RXN6MS_1.jpg",
-      "./data/curated_data/curated_images/post_DCHH0RXN6MS_2.jpg",
-      "./data/curated_data/curated_images/post_DCHH0RXN6MS_3.jpg",
-      "./data/curated_data/curated_images/post_DCHH0RXN6MS_4.jpg",
-      "./data/curated_data/curated_images/post_DCHH0RXN6MS_5.jpg",
-      "./data/curated_data/curated_images/post_DCHH0RXN6MS_6.jpg"
-    ],
-    "emoji": [],
-    "hashtags": [
-      "#ai",
-      "#businessgrowth",
-      "#aitechnology",
-      "#digitaltransformation",
-      "#futureofbusiness",
-      "#customerexperience",
-      "#efficiency",
-      "#innovation",
-      "#businessstrategy",
-      "#technology",
-      "#itobuztechnologies"
-    ],
-    "post_heading": "Discover how AI can transform your business!",
-    "post_content": "From boosting efficiency to enhancing customer experiences, these five benefits show why integrating AI is essential for growth. Embrace the future of business today!",
-    "platform": "instagram"
-  },
-  {
-    "image_paths": ["./data/curated_data/curated_images/post_DBxnEikgIMx.jpg"],
-    "emoji": ["🪔", "✨"],
-    "hashtags": [
-      "#happydiwali",
-      "#diwali2024",
-      "#festivaloflights",
-      "#diwalicelebration",
-      "#diwalivibes",
-      "#joyandprosperity",
-      "#itobuztechnoloies"
-    ],
-    "post_heading": "Happy Diwali from our team to yours!",
-    "post_content": "May this festival of lights bring you joy, prosperity, and new opportunities. Just like diyas light up the darkness, our innovative solutions are here to illuminate your digital journey. Let’s celebrate new beginnings and build something extraordinary together!",
-    "platform": "instagram"
-  },
-  {
-    "image_paths": ["./data/curated_data/curated_images/post_DBvFtrfpOqW.jpg"],
-    "emoji": ["🎃", "✨"],
-    "hashtags": [
-      "#halloweenvibes",
-      "#Halloween",
-      "#halloween2024",
-      "#webapp",
-      "#coderepair",
-      "#webdevelopment",
-      "#codeoptimization",
-      "#itobuztechnologies"
-    ],
-    "post_heading": "Got scary bugs haunting your web app?",
-    "post_content": "Don’t worry! We’re here to debug and deliver a smooth, seamless experience. Say goodbye to those code nightmares! ",
-    "platform": "instagram"
-  },
-  {
-    "image_paths": [
-      "./data/curated_data/curated_images/post_DBjLleLNiyN_1.jpg",
-      "./data/curated_data/curated_images/post_DBjLleLNiyN_2.jpg",
-      "./data/curated_data/curated_images/post_DBjLleLNiyN_3.jpg",
-      "./data/curated_data/curated_images/post_DBjLleLNiyN_4.jpg",
-      "./data/curated_data/curated_images/post_DBjLleLNiyN_5.jpg",
-      "./data/curated_data/curated_images/post_DBjLleLNiyN_6.jpg"
-    ],
-    "emoji": ["🚀"],
-    "hashtags": [
-      "#technology",
-      "#python",
-      "#innovation",
-      "#ai",
-      "#automation",
-      "#programming",
-      "#developers",
-      "#techcommunity",
-      "#techjourney",
-      "#code",
-      "#itobuztechnologies"
-    ],
-    "post_heading": "Dive into the dynamic world of technology as we explore the profound impact of Python.",
-    "post_content": "From its unparalleled versatility to decades of proven excellence, Python stands as a beacon of innovation. Discover why it leads in AI, streamlines automation, and unifies a global community of developers. Join us on this tech journey! ",
-    "platform": "instagram"
-  },
-  {
-    "image_paths": [
-      "./data/curated_data/curated_images/post_DBRS7lBOmp3_1.jpg",
-      "./data/curated_data/curated_images/post_DBRS7lBOmp3_2.jpg",
-      "./data/curated_data/curated_images/post_DBRS7lBOmp3_3.jpg",
-      "./data/curated_data/curated_images/post_DBRS7lBOmp3_4.jpg",
-      "./data/curated_data/curated_images/post_DBRS7lBOmp3_5.jpg"
-    ],
-    "emoji": [],
-    "hashtags": [
-      "#devops",
-      "#fasterreleases",
-      "#betterteamwork",
-      "#qualityassurance",
-      "#scalability",
-      "#continuousintegration",
-      "#automation",
-      "#devopslife",
-      "#softwaredevelopment",
-      "#cloudcomputing",
-      "#devopscommunity",
-      "#agiledevelopment",
-      "#techinnovation",
-      "#itobuztechnologies"
-    ],
-    "post_heading": "Curious about how DevOps can make a real difference?",
-    "post_content": "It’s all about faster releases, better teamwork, top-notch quality, and scaling effortlessly. Imagine quicker updates, smoother collaboration, fewer bugs, and systems that grow with you. DevOps is here to help you achieve just that! Let’s chat about how DevOps can work for you. Reach out and let’s make it happen!",
-    "platform": "instagram"
-  },
-  {
-    "image_paths": [
-      "./data/curated_data/curated_images/post_DA_Ic3mKh_u_1.jpg",
-      "./data/curated_data/curated_images/post_DA_Ic3mKh_u_2.jpg",
-      "./data/curated_data/curated_images/post_DA_Ic3mKh_u_3.jpg",
-      "./data/curated_data/curated_images/post_DA_Ic3mKh_u_4.jpg",
-      "./data/curated_data/curated_images/post_DA_Ic3mKh_u_5.jpg",
-      "./data/curated_data/curated_images/post_DA_Ic3mKh_u_6.jpg"
-    ],
-    "emoji": ["🚀"],
-    "hashtags": [
-      "#aiappdevelopment",
-      "#mobileappinnovation",
-      "#smartapps",
-      "#appdevelopmenttrends",
-      "#aitechnology",
-      "#futureofapps",
-      "#apptransformation",
-      "#smarterapps",
-      "#appdesign",
-      "#mobileinnovation",
-      "#aiapp",
-      "#itobuztechnologies"
-    ],
-    "post_heading": "Transform your mobile app with cutting-edge AI!",
-    "post_content": "From streamlining customer support with smart chatbots to enhancing security and personalizing user experiences, discover how these 6 AI innovations can set your app apart. Dive into the future of app development and make every interaction smarter and more efficient. ",
-    "platform": "instagram"
-  },
-  {
-    "image_paths": [
-      "./data/curated_data/curated_images/post_DAtG5Qai9vn_1.jpg",
-      "./data/curated_data/curated_images/post_DAtG5Qai9vn_2.jpg",
-      "./data/curated_data/curated_images/post_DAtG5Qai9vn_3.jpg",
-      "./data/curated_data/curated_images/post_DAtG5Qai9vn_4.jpg",
-      "./data/curated_data/curated_images/post_DAtG5Qai9vn_5.jpg",
-      "./data/curated_data/curated_images/post_DAtG5Qai9vn_6.jpg"
-    ],
-    "emoji": ["🌾"],
-    "hashtags": [
-      "#iot",
-      "#technology",
-      "#smartfarming",
-      "#sustainability",
-      "#innovation",
-      "#futureoffarming",
-      "#greentech",
-      "#smartagriculture",
-      "#techtrends",
-      "#farmtech",
-      "#digitaltransformation",
-      "#sustainableliving",
-      "#iotinagriculture",
-      "#itobuztechnologies"
-    ],
-    "post_heading": "Smart farming is here!",
-    "post_content": "With IoT, farmers can boost crop yields, save water, cut labor costs, and even monitor livestock health—all in real-time. Discover how technology is transforming agriculture for a more sustainable future. ",
-    "platform": "instagram"
-  },
-  {
-    "image_paths": [
-      "./data/curated_data/curated_images/post_DAbB03tuqtt_1.jpg",
-      "./data/curated_data/curated_images/post_DAbB03tuqtt_2.jpg",
-      "./data/curated_data/curated_images/post_DAbB03tuqtt_3.jpg",
-      "./data/curated_data/curated_images/post_DAbB03tuqtt_4.jpg",
-      "./data/curated_data/curated_images/post_DAbB03tuqtt_5.jpg"
-    ],
-    "emoji": [],
-    "hashtags": [
-      "#cybersecurity",
-      "#dataprotection",
-      "#infosec",
-      "#cyberawareness",
-      "#onlinesafety",
-      "#securitybestpractices",
-      "#protectyourdata",
-      "#itobuztechnologies"
-    ],
-    "post_heading": "As we navigate the digital landscape of 2024, safeguarding your data and systems has never been more crucial.",
-    "post_content": "Our comprehensive guide highlights the top cybersecurity practices you need to implement to stay protected",
-    "platform": "instagram"
-  },
-  {
-    "image_paths": [
-      "./data/curated_data/curated_images/post_DAJASEypdgq_1.jpg",
-      "./data/curated_data/curated_images/post_DAJASEypdgq_2.jpg",
-      "./data/curated_data/curated_images/post_DAJASEypdgq_3.jpg",
-      "./data/curated_data/curated_images/post_DAJASEypdgq_4.jpg",
-      "./data/curated_data/curated_images/post_DAJASEypdgq_5.jpg",
-      "./data/curated_data/curated_images/post_DAJASEypdgq_6.jpg"
-    ],
-    "emoji": ["🌟"],
-    "hashtags": [
-      "#nodejs",
-      "#webdevelopment",
-      "#javascript",
-      "#appdevelopment",
-      "#scalableapps",
-      "#backenddevelopment",
-      "#techtips",
-      "#softwareengineering",
-      "#performanceoptimization",
-      "#fullstackdevelopment",
-      "#itobuztechnologies"
-    ],
-    "post_heading": "Boost Your Node.",
-    "post_content": "js Game! Discover top strategies to make your Node.js apps scalable and high-performance. From event-driven architecture to effective caching and monitoring, these tips will help you optimize every aspect of your app. Get ready to elevate your development process!",
-    "platform": "instagram"
-  },
-  {
-    "image_paths": ["./data/curated_data/curated_images/post_C_0dYZAMgTV.jpg"],
-    "emoji": ["👩‍💻", "👨‍💻", "🎉"],
-    "hashtags": [
-      "#internationalprogrammersday",
-      "#codeheroes",
-      "#programmersday",
-      "#techheroes",
-      "#codeLife",
-      "#developercommunity",
-      "#itobuztechnologies"
-    ],
-    "post_heading": "Happy International Programmers' Day!",
-    "post_content": "To all the brilliant minds who turn ideas into reality with their code, we celebrate you today! Your creativity and dedication are what drive the tech world forward. Cheers to the unsung heroes of the digital age! ",
-    "platform": "instagram"
-  },
-  {
-    "image_paths": [
-      "./data/curated_data/curated_images/post_C_lAnk8NO1s_1.jpg",
-      "./data/curated_data/curated_images/post_C_lAnk8NO1s_2.jpg",
-      "./data/curated_data/curated_images/post_C_lAnk8NO1s_3.jpg",
-      "./data/curated_data/curated_images/post_C_lAnk8NO1s_4.jpg",
-      "./data/curated_data/curated_images/post_C_lAnk8NO1s_5.jpg"
-    ],
-    "emoji": ["🌟"],
-    "hashtags": [
-      "#airevolution",
-      "#machinelearning",
-      "#ondemandapps",
-      "#techinnovation",
-      "#appdevelopment",
-      "#AI",
-      "#mobileapptrends",
-      "#techinnovation",
-      "#mobileapp",
-      "#itobuztechnologies"
-    ],
-    "post_heading": "Explore How AI & ML Are Revolutionizing On-Demand Apps!",
-    "post_content": "From personalized experiences to smart forecasting and automated support, AI and Machine Learning are enhancing the way we interact with on-demand services. Swipe through our slides to see how these innovations are shaping the future!",
-    "platform": "instagram"
-  },
-  {
-    "image_paths": [
-      "./data/curated_data/curated_images/post_C_S_DkTognT_1.jpg",
-      "./data/curated_data/curated_images/post_C_S_DkTognT_2.jpg",
-      "./data/curated_data/curated_images/post_C_S_DkTognT_3.jpg",
-      "./data/curated_data/curated_images/post_C_S_DkTognT_4.jpg",
-      "./data/curated_data/curated_images/post_C_S_DkTognT_5.jpg"
-    ],
-    "emoji": [],
-    "hashtags": [
-      "#NativeApps",
-      "#MobileDevelopment",
-      "#UserExperience",
-      "#AppPerformance",
-      "#MobileAppDevelopment",
-      "#AppSecurity",
-      "#NativeDevelopment",
-      "#TechInnovation",
-      "#AppDesign",
-      "#MobileUX",
-      "#Itobuz"
-    ],
-    "post_heading": "Discover how native apps deliver smooth performance, enhanced user experiences, quick adoption of the latest updates, and stronger security.",
-    "post_content": "Elevate your mobile app game with the power of native development!",
-    "platform": "instagram"
-  },
-  {
-    "image_paths": [
-      "./data/curated_data/curated_images/post_C_BA4RKPHYd_1.jpg",
-      "./data/curated_data/curated_images/post_C_BA4RKPHYd_2.jpg",
-      "./data/curated_data/curated_images/post_C_BA4RKPHYd_3.jpg",
-      "./data/curated_data/curated_images/post_C_BA4RKPHYd_4.jpg",
-      "./data/curated_data/curated_images/post_C_BA4RKPHYd_5.jpg"
-    ],
-    "emoji": ["🌟", "🚀"],
-    "hashtags": [
-      "#CrossPlatform",
-      "#AppDevelopment",
-      "#iOS",
-      "#Android",
-      "#MobileApps",
-      "#TechInnovation",
-      "#AppStrategy",
-      "#UserExperience",
-      "#MobileDevelopment",
-      "#AppDesign",
-      "#Codebase",
-      "#TechTrends",
-      "#Itobuz"
-    ],
-    "post_heading": "Curious why cross-platform development could be a great fit for your app?",
-    "post_content": "Imagine creating your app just once and having it work seamlessly on both iOS and Android. That’s the beauty of using a single codebase! It means quicker launches, a consistent user experience across devices, and simpler updates. Plus, you’ll reach a wider audience and make a bigger impact with less effort. Ready to simplify your app strategy and broaden your reach? Discover the benefits of cross-platform development today! ",
-    "platform": "instagram"
-  },
-  {
-    "image_paths": [
-      "./data/curated_data/curated_images/post_C-o8_dIB5kP_1.jpg",
-      "./data/curated_data/curated_images/post_C-o8_dIB5kP_2.jpg",
-      "./data/curated_data/curated_images/post_C-o8_dIB5kP_3.jpg",
-      "./data/curated_data/curated_images/post_C-o8_dIB5kP_4.jpg",
-      "./data/curated_data/curated_images/post_C-o8_dIB5kP_5.jpg"
-    ],
-    "emoji": ["🙌", "🥳"],
-    "hashtags": [
-      "#teamlunch",
-      "#officebreak",
-      "#teambuilding",
-      "#teamouting",
-      "#officeculture",
-      "#itobuz",
-      "#ItobuzTechnologies"
-    ],
-    "post_heading": "Our team took a break from the office grind to enjoy a delicious lunch together!",
-    "post_content": "It was a great time filled with laughter, great food, and even better company. Building strong bonds outside the office helps us work better together inside the office. Here's to many more team outings! ",
-    "platform": "instagram"
-  },
-  {
-    "image_paths": [
-      "./data/curated_data/curated_images/post_C-c6WFfCyY6_1.jpg",
-      "./data/curated_data/curated_images/post_C-c6WFfCyY6_2.jpg",
-      "./data/curated_data/curated_images/post_C-c6WFfCyY6_3.jpg",
-      "./data/curated_data/curated_images/post_C-c6WFfCyY6_4.jpg",
-      "./data/curated_data/curated_images/post_C-c6WFfCyY6_5.jpg"
-    ],
-    "emoji": [],
-    "hashtags": [
-      "#techvsnontech",
-      "#techtrends",
-      "#innovation",
-      "#techeducation",
-      "#funwithtech",
-      "#techhumor",
-      "#Itobuz"
-    ],
-    "post_heading": "Are you a tech-savvy individual who sometimes feels like you're speaking a different language?",
-    "post_content": "Or perhaps you're a non-tech person who's constantly confused by all the jargon flying around. Either way, this presentation explores the dual meanings of common terms that can have vastly different interpretations for Techies and Non-Techies. Get ready to bridge the gap between the two worlds!",
-    "platform": "instagram"
-  },
-  {
-    "image_paths": [
-      "./data/curated_data/curated_images/post_C-K8MD7NeXz_1.jpg",
-      "./data/curated_data/curated_images/post_C-K8MD7NeXz_2.jpg",
-      "./data/curated_data/curated_images/post_C-K8MD7NeXz_3.jpg",
-      "./data/curated_data/curated_images/post_C-K8MD7NeXz_4.jpg"
-    ],
-    "emoji": [],
-    "hashtags": [
-      "#mobileappdevelopment",
-      "#mobileappdevelopmentservices",
-      "#mobileappdevelopmentsolutions",
-      "#mobileappdevelopmentcompany",
-      "#apptrends2024",
-      "#arvr",
-      "#mobiletechnology",
-      "#softwaredevelopment",
-      "#mobileapptrends",
-      "#Itobuz",
-      "#itobuztechnologies"
-    ],
-    "post_heading": "Explore the leading trends shaping mobile app development in 2024!",
-    "post_content": "From cross-platform development to AR/VR integration and Progressive Web Apps (PWAs), discover how these innovations are transforming user experiences and pushing app boundaries. Stay ahead with insights into the future of mobile technology!",
-    "platform": "instagram"
-  },
-  {
-    "image_paths": [
-      "./data/curated_data/curated_images/post_C94wXzis5Bb_1.jpg",
-      "./data/curated_data/curated_images/post_C94wXzis5Bb_2.jpg",
-      "./data/curated_data/curated_images/post_C94wXzis5Bb_3.jpg",
-      "./data/curated_data/curated_images/post_C94wXzis5Bb_4.jpg"
-    ],
-    "emoji": ["🚀"],
-    "hashtags": [
-      "#code",
-      "#codingbasics",
-      "#learntocode",
-      "#programmingtips",
-      "#codelife",
-      "#techcommunity",
-      "#devlife",
-      "#codelearning",
-      "#codingjourney",
-      "#programming",
-      "#Itobuz"
-    ],
-    "post_heading": "Ever wondered about the role of brackets [], {}, and [] in coding?",
-    "post_content": "Discover how these symbols help you manage arrays and define code blocks. Learn the power of =, ==, and != for assigning values and comparing them effectively. Plus, master the art of using ;, ', and \" to punctuate and encapsulate in various programming languages. Ready to elevate your coding skills? Let's decode these fundamental symbols together! ",
-    "platform": "instagram"
-  },
-  {
-    "image_paths": [
-      "./data/curated_data/curated_images/post_C9m1sJeOVx3_1.jpg",
-      "./data/curated_data/curated_images/post_C9m1sJeOVx3_2.jpg",
-      "./data/curated_data/curated_images/post_C9m1sJeOVx3_3.jpg",
-      "./data/curated_data/curated_images/post_C9m1sJeOVx3_4.jpg",
-      "./data/curated_data/curated_images/post_C9m1sJeOVx3_5.jpg"
-    ],
-    "emoji": [],
-    "hashtags": [
-      "#webdevelopment",
-      "#apis",
-      "#techinnovation",
-      "#coding",
-      "#techtrends",
-      "#webdevtips",
-      "#programming",
-      "#itobuztech"
-    ],
-    "post_heading": "Explore the power of APIs in web development!",
-    "post_content": "APIs act as bridges, connecting software applications to share data and integrate third-party services. Discover how APIs are transforming websites with new features like real-time data and secure payment processing. Embrace the benefits of APIs for streamlined development and enhanced functionality",
-    "platform": "instagram"
-  },
-  {
-    "image_paths": [
-      "./data/curated_data/curated_images/post_C9fDy3UN81d_1.jpg",
-      "./data/curated_data/curated_images/post_C9fDy3UN81d_2.jpg",
-      "./data/curated_data/curated_images/post_C9fDy3UN81d_3.jpg",
-      "./data/curated_data/curated_images/post_C9fDy3UN81d_4.jpg",
-      "./data/curated_data/curated_images/post_C9fDy3UN81d_5.jpg"
-    ],
-    "emoji": [],
-    "hashtags": [
-      "#techtipsandtricks",
-      "#techtips",
-      "#techinsights",
-      "#webdevelopmenttips",
-      "#webdevelopments",
-      "#devtips",
-      "#Itobuz",
-      "#itobuztechnologies"
-    ],
-    "post_heading": "Learn how to improve your dashboard's performance with these simple yet effective tips.",
-    "post_content": "From simplifying data queries to implementing data caching, these strategies will help you achieve quick load times and smooth interactions, enhancing user experience and decision-making",
-    "platform": "instagram"
-  },
-  {
-    "image_paths": [
-      "./data/curated_data/curated_images/post_C9CvEffsvmf_1.jpg",
-      "./data/curated_data/curated_images/post_C9CvEffsvmf_2.jpg",
-      "./data/curated_data/curated_images/post_C9CvEffsvmf_3.jpg",
-      "./data/curated_data/curated_images/post_C9CvEffsvmf_4.jpg"
-    ],
-    "emoji": [],
-    "hashtags": [
-      "#webdevelopment",
-      "#Coding",
-      "#programming",
-      "#codequality",
-      "#DevTips",
-      "#CodingBestPractices",
-      "#Itobuz",
-      "#itobuztech"
-    ],
-    "post_heading": "Enhance your coding skills with our essential best practices!",
-    "post_content": "Learn how clean code, thorough documentation, and consistent testing can streamline your workflow. Explore our tips and join the conversation in the comments!",
-    "platform": "instagram"
-  },
-  {
-    "image_paths": [
-      "./data/curated_data/curated_images/post_C8wtfHXttoL_1.jpg",
-      "./data/curated_data/curated_images/post_C8wtfHXttoL_2.jpg",
-      "./data/curated_data/curated_images/post_C8wtfHXttoL_3.jpg",
-      "./data/curated_data/curated_images/post_C8wtfHXttoL_4.jpg",
-      "./data/curated_data/curated_images/post_C8wtfHXttoL_5.jpg"
-    ],
-    "emoji": [],
-    "hashtags": [
-      "#programming",
-      "#javascript",
-      "#python",
-      "#swift",
-      "#appdevelopment",
-      "#webdevelopment",
-      "#coding",
-      "#developer",
-      "#tech",
-      "#webapp",
-      "#MobileApp",
-      "#TechTrends",
-      "#Itobuz"
-    ],
-    "post_heading": "Dive into the world of programming languages, with a focus on JavaScript, Python, and Swift.",
-    "post_content": "Learn about their unique features and discover how they are used in app and web development",
-    "platform": "instagram"
-  },
-  {
-    "image_paths": [
-      "./data/curated_data/curated_images/post_C8ehpjMKs-m_1.jpg",
-      "./data/curated_data/curated_images/post_C8ehpjMKs-m_2.jpg",
-      "./data/curated_data/curated_images/post_C8ehpjMKs-m_3.jpg",
-      "./data/curated_data/curated_images/post_C8ehpjMKs-m_4.jpg"
-    ],
-    "emoji": [],
-    "hashtags": [
-      "#webapps",
-      "#frameworks",
-      "#webdevelopment",
-      "#Angular",
-      "#vuejs",
-      "#javascript",
-      "#frontenddevelopment",
-      "#Itobuz"
-    ],
-    "post_heading": "Dive into the world of web app frameworks and discover which one suits your project best!",
-    "post_content": "From the robust Angular to the flexible Vue.js, find your perfect match today",
-    "platform": "instagram"
-  },
-  {
-    "image_paths": [
-      "./data/curated_data/curated_images/post_C8L-34RoMr-_1.jpg",
-      "./data/curated_data/curated_images/post_C8L-34RoMr-_2.jpg",
-      "./data/curated_data/curated_images/post_C8L-34RoMr-_3.jpg",
-      "./data/curated_data/curated_images/post_C8L-34RoMr-_4.jpg",
-      "./data/curated_data/curated_images/post_C8L-34RoMr-_5.jpg"
-    ],
-    "emoji": [],
-    "hashtags": [
-      "#lowcode",
-      "#nocode",
-      "#appdevelopment",
-      "#innovation",
-      "#TechTrends",
-      "#softwaredevelopment",
-      "#NoCodeDevelopment",
-      "#Itobuz"
-    ],
-    "post_heading": "Discover how low-code/no-code platforms are transforming app development, making it faster, more cost-effective, and fostering greater collaboration and innovation.",
-    "post_content": "",
-    "platform": "instagram"
-  },
-  {
-    "image_paths": [
-      "./data/curated_data/curated_images/post_C8J_KHqgJ0u_1.jpg",
-      "./data/curated_data/curated_images/post_C8J_KHqgJ0u_2.jpg",
-      "./data/curated_data/curated_images/post_C8J_KHqgJ0u_3.jpg",
-      "./data/curated_data/curated_images/post_C8J_KHqgJ0u_4.jpg",
-      "./data/curated_data/curated_images/post_C8J_KHqgJ0u_5.jpg",
-      "./data/curated_data/curated_images/post_C8J_KHqgJ0u_6.jpg"
-    ],
-    "emoji": ["🏆", "🌟", "🎉", "🚀"],
-    "hashtags": [
-      "#ITobuzAnniversary",
-      "#14YearsStrong",
-      "#TeamITobuz",
-      "#Innovation",
-      "#Excellence",
-      "#AwardCeremony",
-      "#Gratitude",
-      "#TechLeaders",
-      "#Itobuz"
-    ],
-    "post_heading": "ITobuz Technologies is celebrating its 14th anniversary!",
-    "post_content": "Our office is filled with joy, laughter, and pride as we honor the journey we've traveled together.From our humble beginnings to becoming a leading force in the tech industry, our success is a testament to the hard work, dedication, and passion of our incredible team. The celebration features our annual awards ceremony, recognizing and applauding the outstanding achievements of our team members. Each award symbolizes our appreciation for their relentless commitment and exceptional contributions.We are immensely grateful to our clients, partners, and well-wishers for their continued support and trust in us. Here's to many more years of innovation, growth, and success!",
-    "platform": "instagram"
-  },
-  {
-    "image_paths": [
-      "./data/curated_data/curated_images/post_C751Vl4qZ8R_1.jpg",
-      "./data/curated_data/curated_images/post_C751Vl4qZ8R_2.jpg",
-      "./data/curated_data/curated_images/post_C751Vl4qZ8R_3.jpg",
-      "./data/curated_data/curated_images/post_C751Vl4qZ8R_4.jpg",
-      "./data/curated_data/curated_images/post_C751Vl4qZ8R_5.jpg",
-      "./data/curated_data/curated_images/post_C751Vl4qZ8R_6.jpg"
-    ],
-    "emoji": [],
-    "hashtags": [
-      "#softwaredevelopment",
-      "#techlanguage",
-      "#techculture",
-      "#developerlife",
-      "#developer",
-      "#tech",
-      "#itobuztech"
-    ],
-    "post_heading": "Ever wondered how everyday terms take on a whole new meaning in the world of technology?",
-    "post_content": "Swipe through to discover the fascinating dual meanings of words that everyone uses but developers see differently. From bugs to cookies, explore the unique tech twist behind common terms",
-    "platform": "instagram"
-  },
-  {
-    "image_paths": [
-      "./data/curated_data/curated_images/post_C7nwS_6u9pr_1.jpg",
-      "./data/curated_data/curated_images/post_C7nwS_6u9pr_2.jpg",
-      "./data/curated_data/curated_images/post_C7nwS_6u9pr_3.jpg",
-      "./data/curated_data/curated_images/post_C7nwS_6u9pr_4.jpg",
-      "./data/curated_data/curated_images/post_C7nwS_6u9pr_5.jpg",
-      "./data/curated_data/curated_images/post_C7nwS_6u9pr_6.jpg"
-    ],
-    "emoji": [],
-    "hashtags": [
-      "#SaaS",
-      "#Cybersecurity",
-      "#Software",
-      "#CloudApps",
-      "#TechSolutions",
-      "#itobuz",
-      "#itobuztech"
-    ],
-    "post_heading": "Unlock the power of essential SaaS applications!",
-    "post_content": "Enhance teamwork, streamline file sharing, manage customer relationships effectively, simplify financial management, and protect your business with top-notch cybersecurity tools",
-    "platform": "instagram"
-  },
-  {
-    "image_paths": [
-      "./data/curated_data/curated_images/post_C7YW-x8RSSt_1.jpg",
-      "./data/curated_data/curated_images/post_C7YW-x8RSSt_2.jpg",
-      "./data/curated_data/curated_images/post_C7YW-x8RSSt_3.jpg",
-      "./data/curated_data/curated_images/post_C7YW-x8RSSt_4.jpg",
-      "./data/curated_data/curated_images/post_C7YW-x8RSSt_5.jpg"
-    ],
-    "emoji": ["⚡", "🌍", "🔄", "💰"],
-    "hashtags": [
-      "#webappdevelopment",
-      "#techinnovations",
-      "#webdevelopments",
-      "#techtrends2024",
-      "#webappdev",
-      "#webappdevelopmentservices",
-      "#webappdevelopmentsolutions",
-      "#ItoubuzTech"
-    ],
-    "post_heading": "Discover the advantages of web app development: Reach users on any device with cross-platform compatibility.",
-    "post_content": "Save on costs with a single app for multiple platforms. Easily maintain and update your app centrally. Provide instant updates to users for a seamless experience. Access your app from anywhere, perfect for remote work. Join the web app revolution today!",
-    "platform": "instagram"
-  },
-  {
-    "image_paths": [
-      "./data/curated_data/curated_images/post_C7T9c_PBBha_1.jpg",
-      "./data/curated_data/curated_images/post_C7T9c_PBBha_2.jpg",
-      "./data/curated_data/curated_images/post_C7T9c_PBBha_3.jpg",
-      "./data/curated_data/curated_images/post_C7T9c_PBBha_4.jpg",
-      "./data/curated_data/curated_images/post_C7T9c_PBBha_5.jpg",
-      "./data/curated_data/curated_images/post_C7T9c_PBBha_6.jpg"
-    ],
-    "emoji": [],
-    "hashtags": [
-      "#Hackathon2024",
-      "#event",
-      "#metaquesthackathon2024",
-      "#innovation",
-      "#creativity",
-      "#teamwork",
-      "#TechEvent"
-    ],
-    "post_heading": "Throwback to our Meta Quest Hackathon 2024 event in our office, where participants showcased their incredible skills and creativity.",
-    "post_content": "It was an inspiring event filled with hard work, innovation, and collaboration. The energy and enthusiasm were truly remarkable, making it a memorable experience for everyone involved",
-    "platform": "instagram"
-  },
-  {
-    "image_paths": [
-      "./data/curated_data/curated_images/post_C7EkHBWOmnm_1.jpg",
-      "./data/curated_data/curated_images/post_C7EkHBWOmnm_2.jpg",
-      "./data/curated_data/curated_images/post_C7EkHBWOmnm_3.jpg",
-      "./data/curated_data/curated_images/post_C7EkHBWOmnm_4.jpg",
-      "./data/curated_data/curated_images/post_C7EkHBWOmnm_5.jpg",
-      "./data/curated_data/curated_images/post_C7EkHBWOmnm_6.jpg"
-    ],
-    "emoji": [],
-    "hashtags": [
-      "#technology",
-      "#6gtechnology",
-      "#techinnovation",
-      "#itobuztechnologies",
-      "#itobuz"
-    ],
-    "post_heading": "Step into the future with us as we uncover the transformative potential of 6G technology and its six groundbreaking benefits.",
-    "post_content": "From instantaneous downloads to eco-friendly solutions, 6G is poised to revolutionize connectivity and innovation. Join the conversation and stay ahead of the curve",
-    "platform": "instagram"
-  },
-  {
-    "image_paths": [
-      "./data/curated_data/curated_images/post_C6yiinPJZyl_1.jpg",
-      "./data/curated_data/curated_images/post_C6yiinPJZyl_2.jpg",
-      "./data/curated_data/curated_images/post_C6yiinPJZyl_3.jpg",
-      "./data/curated_data/curated_images/post_C6yiinPJZyl_4.jpg",
-      "./data/curated_data/curated_images/post_C6yiinPJZyl_5.jpg"
-    ],
-    "emoji": [],
-    "hashtags": [
-      "#mobileappdevelopment",
-      "#appdevelopment",
-      "#itobuz",
-      "#CustomMobileApps",
-      "#userinterface"
-    ],
-    "post_heading": "Explore the transformative potential of custom mobile apps, offering tailored solutions that cater to your business needs.",
-    "post_content": "From intuitive user interfaces to enhanced productivity, these apps are designed to scale with your business and give you a competitive edge in the market",
-    "platform": "instagram"
-  },
-  {
-    "image_paths": [
-      "./data/curated_data/curated_images/post_C6gg-_xvIXO_1.jpg",
-      "./data/curated_data/curated_images/post_C6gg-_xvIXO_2.jpg",
-      "./data/curated_data/curated_images/post_C6gg-_xvIXO_3.jpg",
-      "./data/curated_data/curated_images/post_C6gg-_xvIXO_4.jpg"
-    ],
-    "emoji": [],
-    "hashtags": [
-      "#appdevelopment",
-      "#technology",
-      "#tech",
-      "#mobileapp",
-      "#ondemandapp",
-      "#itobuz"
-    ],
-    "post_heading": "Our on-demand apps are designed to transform your business.",
-    "post_content": "Whether you need a taxi booking app, a delivery app, home services app, or a laundry app, we've got you covered. Connect with us today to explore how our on-demand apps can revolutionize your business!",
-    "platform": "instagram"
-  },
-  {
-    "image_paths": [
-      "./data/curated_data/curated_images/post_C6Ob_Imso9t_1.jpg",
-      "./data/curated_data/curated_images/post_C6Ob_Imso9t_2.jpg",
-      "./data/curated_data/curated_images/post_C6Ob_Imso9t_3.jpg",
-      "./data/curated_data/curated_images/post_C6Ob_Imso9t_4.jpg",
-      "./data/curated_data/curated_images/post_C6Ob_Imso9t_5.jpg"
-    ],
-    "emoji": [],
-    "hashtags": [
-      "#technology",
-      "#technologytrends",
-      "#futuretech",
-      "#techtrends2024",
-      "#itobuz"
-    ],
-    "post_heading": "Get ready to explore the future of technology!",
-    "post_content": "From managing cyber threats to sustainable solutions, from building trust in AI to boosting development with AI, these trends are shaping the tech landscape of 2024. Stay tuned for more updates!",
-    "platform": "instagram"
-  },
-  {
-    "image_paths": [
-      "./data/curated_data/curated_images/post_C58Yyb-LHPS_1.jpg",
-      "./data/curated_data/curated_images/post_C58Yyb-LHPS_2.jpg",
-      "./data/curated_data/curated_images/post_C58Yyb-LHPS_3.jpg",
-      "./data/curated_data/curated_images/post_C58Yyb-LHPS_4.jpg"
-    ],
-    "emoji": [],
-    "hashtags": [
-      "#technology",
-      "#data",
-      "#datafication",
-      "#itobuztech",
-      "#businessdata",
-      "#businessanalytics"
-    ],
-    "post_heading": "Discover how datafication is revolutionizing businesses, leveraging technology to transform operations, personalize marketing, and drive efficiency gains.",
-    "post_content": "Explore real-world examples and the top benefits of embracing data-driven strategies.",
-    "platform": "instagram"
-  },
-  {
-    "image_paths": [
-      "./data/curated_data/curated_images/post_C5qDUufyjZN_1.jpg",
-      "./data/curated_data/curated_images/post_C5qDUufyjZN_2.jpg",
-      "./data/curated_data/curated_images/post_C5qDUufyjZN_3.jpg",
-      "./data/curated_data/curated_images/post_C5qDUufyjZN_4.jpg"
-    ],
-    "emoji": [],
-    "hashtags": [
-      "#augmentedreality",
-      "#immersivetech",
-      "#AI",
-      "#innovation",
-      "#technologytrends",
-      "#futuretech"
-    ],
-    "post_heading": "Discover the latest advancements shaping the world of augmented reality in 2024.",
-    "post_content": "From AI-powered innovations to the evolution of mobile AR, explore the new frontiers of immersive technology",
-    "platform": "instagram"
-  },
-  {
-    "image_paths": [
-      "./data/curated_data/curated_images/post_C5X3qg5ScR2_1.jpg",
-      "./data/curated_data/curated_images/post_C5X3qg5ScR2_2.jpg",
-      "./data/curated_data/curated_images/post_C5X3qg5ScR2_3.jpg",
-      "./data/curated_data/curated_images/post_C5X3qg5ScR2_4.jpg"
-    ],
-    "emoji": [],
-    "hashtags": [
-      "#fintechsecurity",
-      "#appsecurity",
-      "#cybersecurity",
-      "#tech",
-      "#technology"
-    ],
-    "post_heading": "Learn the essential practices to secure your fintech apps and protect sensitive data.",
-    "post_content": "From secure coding to data storage and industry compliance, ensure your app meets the highest cybersecurity standards",
-    "platform": "instagram"
-  },
-  {
-    "image_paths": [
-      "./data/curated_data/curated_images/post_C5QDCocPRMO_1.jpg",
-      "./data/curated_data/curated_images/post_C5QDCocPRMO_2.jpg",
-      "./data/curated_data/curated_images/post_C5QDCocPRMO_3.jpg",
-      "./data/curated_data/curated_images/post_C5QDCocPRMO_4.jpg",
-      "./data/curated_data/curated_images/post_C5QDCocPRMO_5.jpg",
-      "./data/curated_data/curated_images/post_C5QDCocPRMO_6.jpg"
-    ],
-    "emoji": ["🎨", "🎉"],
-    "hashtags": [
-      "#holicelebrations",
-      "#ItobuzCulture",
-      "#memorablemoment",
-      "#holi2024"
-    ],
-    "post_heading": "What a colorful blast we had at Itobuz Technologies as we celebrated the joyous festival of Holi on March 23rd!",
-    "post_content": "From vibrant hues to infectious laughter, it was a day filled with pure delight and camaraderie. Let's cherish the memories made and carry the spirit of togetherness forward. Here's to many more celebrations ahead!",
-    "platform": "instagram"
-  },
-  {
-    "image_paths": [
-      "./data/curated_data/curated_images/post_C5GJnpiytcK_1.jpg",
-      "./data/curated_data/curated_images/post_C5GJnpiytcK_2.jpg",
-      "./data/curated_data/curated_images/post_C5GJnpiytcK_3.jpg",
-      "./data/curated_data/curated_images/post_C5GJnpiytcK_4.jpg"
-    ],
-    "emoji": [],
-    "hashtags": [
-      "#tech",
-      "#technology",
-      "#roboadvisor",
-      "#itobuz",
-      "#itobuztechnologies",
-      "#roboai"
-    ],
-    "post_heading": "Explore the world of robo advisors, automated investment platforms driven by algorithms and AI.",
-    "post_content": "Learn about their benefits, key features, and how they can revolutionize your investment strategy",
-    "platform": "instagram"
-  },
-  {
-    "image_paths": [
-      "./data/curated_data/curated_images/post_C40SqspplGo_1.jpg",
-      "./data/curated_data/curated_images/post_C40SqspplGo_2.jpg",
-      "./data/curated_data/curated_images/post_C40SqspplGo_3.jpg",
-      "./data/curated_data/curated_images/post_C40SqspplGo_4.jpg",
-      "./data/curated_data/curated_images/post_C40SqspplGo_5.jpg"
-    ],
-    "emoji": [],
-    "hashtags": [
-      "#ai",
-      "#artificicalintelligence",
-      "#transpotation",
-      "#AIinTransportation"
-    ],
-    "post_heading": "Discover the groundbreaking impact of AI on transportation.",
-    "post_content": "From optimized insurance processes to smarter traffic management and intelligent driver care, AI is revolutionizing the way we travel",
-    "platform": "instagram"
-  },
-  {
-    "image_paths": [
-      "./data/curated_data/curated_images/post_C4p9152OA6U_1.jpg",
-      "./data/curated_data/curated_images/post_C4p9152OA6U_2.jpg",
-      "./data/curated_data/curated_images/post_C4p9152OA6U_3.jpg"
-    ],
-    "emoji": [],
-    "hashtags": ["#womenday", "#womenempowerment", "#womendaycelebration"],
-    "post_heading": "Throwback to the incredible Women's Day celebration at Itobuz Technologies on 8 March.",
-    "post_content": "A day filled with joy, empowerment, and celebration of our amazing women’s team!",
-    "platform": "instagram"
-  },
-  {
-    "image_paths": [
-      "./data/curated_data/curated_images/post_C4htA1IyYyv_1.jpg",
-      "./data/curated_data/curated_images/post_C4htA1IyYyv_2.jpg",
-      "./data/curated_data/curated_images/post_C4htA1IyYyv_3.jpg",
-      "./data/curated_data/curated_images/post_C4htA1IyYyv_4.jpg",
-      "./data/curated_data/curated_images/post_C4htA1IyYyv_5.jpg"
-    ],
-    "emoji": [],
-    "hashtags": [
-      "#fitnessapps",
-      "#fitness",
-      "#fitnessrevolution",
-      "#appdevelopment",
-      "#mobiledevelopment"
-    ],
-    "post_heading": "Revolutionize your fitness journey with our cutting-edge app.",
-    "post_content": "Elevate workouts with engaging visuals and seamless navigation. Stay connected with real-time updates for an empowering fitness experience. Your safety is our priority – trust a secure environment for confident workouts. Start your fitness revolution today!",
-    "platform": "instagram"
-  },
-  {
-    "image_paths": [
-      "./data/curated_data/curated_images/post_C4QX9AiPtyZ_1.jpg",
-      "./data/curated_data/curated_images/post_C4QX9AiPtyZ_2.jpg",
-      "./data/curated_data/curated_images/post_C4QX9AiPtyZ_3.jpg",
-      "./data/curated_data/curated_images/post_C4QX9AiPtyZ_4.jpg",
-      "./data/curated_data/curated_images/post_C4QX9AiPtyZ_5.jpg"
-    ],
-    "emoji": [],
-    "hashtags": [
-      "#reactnative",
-      "#appdevelopment",
-      "#mobiledevelopment",
-      "#javascript",
-      "#crossplatform",
-      "#mobileapps"
-    ],
-    "post_heading": "Discover how React Native is revolutionizing app development, offering unparalleled efficiency, speed, and cost-effectiveness.",
-    "post_content": "Dive into the future of mobile app creation with this groundbreaking technology",
-    "platform": "instagram"
-  },
-  {
-    "image_paths": [
-      "./data/curated_data/curated_images/post_C39xu0UMiCZ_1.jpg",
-      "./data/curated_data/curated_images/post_C39xu0UMiCZ_2.jpg",
-      "./data/curated_data/curated_images/post_C39xu0UMiCZ_3.jpg",
-      "./data/curated_data/curated_images/post_C39xu0UMiCZ_4.jpg",
-      "./data/curated_data/curated_images/post_C39xu0UMiCZ_5.jpg"
-    ],
-    "emoji": ["🌐", "🗣️", "💬"],
-    "hashtags": [
-      "#ai",
-      "#futureofwork",
-      "#chatbots",
-      "#voiceassistants",
-      "#artificialintelligence",
-      "#workplacetechnology",
-      "#digitaltransformation",
-      "#automation",
-      "#aiinbusiness",
-      "#techtrends"
-    ],
-    "post_heading": "From chatbots streamlining tasks to voice assistants powering meetings, discover how AI is reshaping the future of work.",
-    "post_content": "",
-    "platform": "instagram"
-  },
-  {
-    "image_paths": [
-      "./data/curated_data/curated_images/post_C3sMoa_Ms4Q_1.jpg",
-      "./data/curated_data/curated_images/post_C3sMoa_Ms4Q_2.jpg",
-      "./data/curated_data/curated_images/post_C3sMoa_Ms4Q_3.jpg",
-      "./data/curated_data/curated_images/post_C3sMoa_Ms4Q_4.jpg",
-      "./data/curated_data/curated_images/post_C3sMoa_Ms4Q_5.jpg"
-    ],
-    "emoji": [],
-    "hashtags": ["#ai", "#applevisionpro", "#aifuture", "#technologytrends"],
-    "post_heading": "Experience the magic of Apple Vision Pro as it transforms your digital world into an immersive, personalized space.",
-    "post_content": "From customizing your workspace to reliving cherished memories in stunning 3D, Apple Vision Pro brings a touch of enchantment to your everyday tech experience",
-    "platform": "instagram"
-  },
-  {
-    "image_paths": [
-      "./data/curated_data/curated_images/post_C3aLMG2o8TN_1.jpg",
-      "./data/curated_data/curated_images/post_C3aLMG2o8TN_2.jpg",
-      "./data/curated_data/curated_images/post_C3aLMG2o8TN_3.jpg",
-      "./data/curated_data/curated_images/post_C3aLMG2o8TN_4.jpg",
-      "./data/curated_data/curated_images/post_C3aLMG2o8TN_5.jpg"
-    ],
-    "emoji": [],
-    "hashtags": [
-      "#cloudsecurity",
-      "#cloudcomputing",
-      "#cloudnative",
-      "#innovation",
-      "#applicationsecurity",
-      "#futuretech",
-      "#cybersecurity"
-    ],
-    "post_heading": "Unveil the future of cloud computing as innovative startups pioneer cloud-native security solutions.",
-    "post_content": "Dive into a realm where software-driven simplicity meets the unique challenges of cloud-native architectures. Explore how these solutions redefine security for the evolving landscape of applications and microservices",
-    "platform": "instagram"
-  },
-  {
-    "image_paths": [
-      "./data/curated_data/curated_images/post_C3IJ3uhte99_1.jpg",
-      "./data/curated_data/curated_images/post_C3IJ3uhte99_2.jpg",
-      "./data/curated_data/curated_images/post_C3IJ3uhte99_3.jpg",
-      "./data/curated_data/curated_images/post_C3IJ3uhte99_4.jpg",
-      "./data/curated_data/curated_images/post_C3IJ3uhte99_5.jpg"
-    ],
-    "emoji": [],
-    "hashtags": [
-      "#airevolution",
-      "#ecommerce",
-      "#aiecommerce",
-      "#ecommercetips",
-      "#ai"
-    ],
-    "post_heading": "Embark on an eCommerce journey transformed by AI.",
-    "post_content": "From virtual assistants providing 24/7 support to smart search, personalization, and streamlined automation – witness the revolution reshaping the online shopping experience",
-    "platform": "instagram"
-  },
-  {
-    "image_paths": [
-      "./data/curated_data/curated_images/post_C21-6k_Ko8v_1.jpg",
-      "./data/curated_data/curated_images/post_C21-6k_Ko8v_2.jpg",
-      "./data/curated_data/curated_images/post_C21-6k_Ko8v_3.jpg",
-      "./data/curated_data/curated_images/post_C21-6k_Ko8v_4.jpg",
-      "./data/curated_data/curated_images/post_C21-6k_Ko8v_5.jpg"
-    ],
-    "emoji": ["🚀"],
-    "hashtags": [
-      "#pwa",
-      "#webapplication",
-      "#mobileapps",
-      "#webdevelopment",
-      "#mobileappdevelopment",
-      "#webappdevelopment",
-      "#webapps",
-      "#androidappsdevelopment",
-      "#mobileappsdevelopment",
-      "#mobileappdev",
-      "#mobileappsolutions",
-      "#mobileappdaily",
-      "#mobileappdevelopmentsolutions",
-      "#mobileappideas",
-      "#mobileappdevelopement",
-      "#anroiddevelopment",
-      "#webappsdevelopment",
-      "#webappdevelopmentservice"
-    ],
-    "post_heading": "Dive into the world of Progressive Web Applications (PWAs) where websites and mobile apps converge for efficiency and convenience.",
-    "post_content": "Explore the potential for small businesses, learn from trailblazing examples, and join the rise of PWAs shaping a brighter future in digital interaction. ",
-    "platform": "instagram"
-  },
-  {
-    "image_paths": ["./data/curated_data/curated_images/post_C2i_jQ9xkGh.jpg"],
-    "emoji": ["🇮🇳", "✨"],
-    "hashtags": [
-      "#indiaproud",
-      "#republicday2024",
-      "#republicday",
-      "#indiaat75",
-      "#republicdayindia",
-      "#indiaproudmoment"
-    ],
-    "post_heading": "Wishing our incredible nation and its amazing citizens a Happy Republic Day!",
-    "post_content": "Let's continue to strive for greatness",
-    "platform": "instagram"
-  },
-  {
-    "image_paths": [
-      "./data/curated_data/curated_images/post_C2R9t5uow2C_1.jpg",
-      "./data/curated_data/curated_images/post_C2R9t5uow2C_2.jpg",
-      "./data/curated_data/curated_images/post_C2R9t5uow2C_3.jpg",
-      "./data/curated_data/curated_images/post_C2R9t5uow2C_4.jpg",
-      "./data/curated_data/curated_images/post_C2R9t5uow2C_5.jpg"
-    ],
-    "emoji": ["🌐"],
-    "hashtags": [
-      "#saas",
-      "#verticalsaas",
-      "#saasrevolution",
-      "#techtransformation",
-      "#IndustrySpecific",
-      "#digitalinnovation",
-      "#customsolutions",
-      "#techlandscape",
-      "#futureofsoftware"
-    ],
-    "post_heading": "Dive into the world of Vertical SaaS with our curated slides!",
-    "post_content": "Explore tailored solutions, precision targeting of industry pain points, productivity boosts through automation, the benefits of customization, and witness the transformative impact on industries. Reshape the software landscape with Vertical SaaS—where excellence meets specialization! ",
-    "platform": "instagram"
-  },
-  {
-    "image_paths": [
-      "./data/curated_data/curated_images/post_C1_6NVDrzBc_1.jpg",
-      "./data/curated_data/curated_images/post_C1_6NVDrzBc_2.jpg",
-      "./data/curated_data/curated_images/post_C1_6NVDrzBc_3.jpg",
-      "./data/curated_data/curated_images/post_C1_6NVDrzBc_4.jpg",
-      "./data/curated_data/curated_images/post_C1_6NVDrzBc_5.jpg"
-    ],
-    "emoji": ["🔏", "🚀"],
-    "hashtags": [
-      "#blockchainapps",
-      "#appdevelopement",
-      "#appdev",
-      "#appdevelop",
-      "#appdevelopmenttips",
-      "#appdevs",
-      "#appdevelopmentsoftware",
-      "#appdevelopmentsoftware",
-      "#appdevelopmenttrends",
-      "#appdeveloping",
-      "#appdevelopmentservices",
-      "#appdevelopmentsoftware",
-      "#softwaresolutions",
-      "#softwaredesign",
-      "#softwareupdates",
-      "#softwaredev",
-      "#blockchaintrends",
-      "#blockchainappdevelopment",
-      "#technologyinnovation"
-    ],
-    "post_heading": "Find out how creating blockchain apps can change the game!",
-    "post_content": "See the transformative benefits that can completely change your app solutions, from increased security to unparalleled transparency, immutability, cost effectiveness, and scalability.",
-    "platform": "instagram"
-  },
-  {
-    "image_paths": [
-      "./data/curated_data/curated_images/post_C1uAX17skLV_1.jpg",
-      "./data/curated_data/curated_images/post_C1uAX17skLV_2.jpg",
-      "./data/curated_data/curated_images/post_C1uAX17skLV_3.jpg",
-      "./data/curated_data/curated_images/post_C1uAX17skLV_4.jpg"
-    ],
-    "emoji": ["🌐", "✨"],
-    "hashtags": [
-      "#aitrends",
-      "#aitrendsof2024",
-      "#aitrending",
-      "#aitrend",
-      "#futuretech",
-      "#generativeai",
-      "#techtrends2024",
-      "#airevolution"
-    ],
-    "post_heading": "Dive into the cutting-edge world of Generative AI as we unravel the transformative trends of 2024.",
-    "post_content": "From multi-modal marvels to political transformations, explore the evolution shaping the future of AI. ",
-    "platform": "instagram"
-  },
-  {
-    "image_paths": [
-      "./data/curated_data/curated_images/post_C1cBbQniN0k_1.jpg",
-      "./data/curated_data/curated_images/post_C1cBbQniN0k_2.jpg",
-      "./data/curated_data/curated_images/post_C1cBbQniN0k_3.jpg",
-      "./data/curated_data/curated_images/post_C1cBbQniN0k_4.jpg"
-    ],
-    "emoji": ["🌈", "🚀"],
-    "hashtags": [
-      "#metaverse",
-      "#VirtualReality",
-      "#arvr",
-      "#metaverses",
-      "#metaverseworld",
-      "#techrevolution",
-      "#digitalfutures",
-      "#metaversemagic"
-    ],
-    "post_heading": "Immerse yourself in the metaverse, a digital frontier where socialization, gaming, and commerce collide!",
-    "post_content": "Explore the current landscape, witness businesses like Skechers and IKEA pioneering the metaverse, and envision the limitless possibilities that await. Join the conversation as we dive into the evolution of virtual experiences!",
-    "platform": "instagram"
-  },
-  {
-    "image_paths": [
-      "./data/curated_data/curated_images/post_C1KHezhr8yr_1.jpg",
-      "./data/curated_data/curated_images/post_C1KHezhr8yr_2.jpg",
-      "./data/curated_data/curated_images/post_C1KHezhr8yr_3.jpg",
-      "./data/curated_data/curated_images/post_C1KHezhr8yr_4.jpg"
-    ],
-    "emoji": ["🌐", "🔍", "🏀", "📊", "🚀"],
-    "hashtags": ["#AISportsRevolution", "#AI", "#AIinSports"],
-    "post_heading": "Unleash the Power of AI in Sports!",
-    "post_content": "From transforming player performance analysis to tailoring personalized diets, AI is rewriting the playbook of success in the sports industry! Join us on this exhilarating journey as we explore the cutting-edge innovations propelling sports into the future. Let's redefine the game together!",
-    "platform": "instagram"
-  },
-  {
-    "image_paths": [
-      "./data/curated_data/curated_images/post_C0346bbMSKC_1.jpg",
-      "./data/curated_data/curated_images/post_C0346bbMSKC_2.jpg",
-      "./data/curated_data/curated_images/post_C0346bbMSKC_3.jpg",
-      "./data/curated_data/curated_images/post_C0346bbMSKC_4.jpg",
-      "./data/curated_data/curated_images/post_C0346bbMSKC_5.jpg"
-    ],
-    "emoji": ["🚗", "✨"],
-    "hashtags": [
-      "#5gtechnology",
-      "#automotives",
-      "#automotiveindustry",
-      "#technologytrends",
-      "#technologyinnovation",
-      "#technologysolutions"
-    ],
-    "post_heading": "Experience the automotive evolution with the game-changing power of 5G technology!",
-    "post_content": "From supercharged connectivity and real-time data analytics to a seamless driving experience, the road ahead is transforming into a tech-driven journey. Buckle up for innovation and connectivity merging on a whole new level",
-    "platform": "instagram"
-  },
-  {
-    "image_paths": [
-      "./data/curated_data/curated_images/post_C0l8kVWSUlq_1.jpg",
-      "./data/curated_data/curated_images/post_C0l8kVWSUlq_2.jpg",
-      "./data/curated_data/curated_images/post_C0l8kVWSUlq_3.jpg",
-      "./data/curated_data/curated_images/post_C0l8kVWSUlq_4.jpg",
-      "./data/curated_data/curated_images/post_C0l8kVWSUlq_5.jpg"
-    ],
-    "emoji": ["🌐"],
-    "hashtags": [
-      "#cloudlogistics",
-      "#cloudsolutions",
-      "#technologytrends",
-      "#technologysolutions",
-      "#technologyinnovation",
-      "#technologyfact",
-      "#technologythesedays",
-      "#technologyisawesome",
-      "#technologyinnovation"
-    ],
-    "post_heading": "Embark on a transformative journey through the Cloud Logistics market!",
-    "post_content": "From streamlining operations and ensuring scalability to driving cost savings and enabling data-driven decisions, Cloud Logistics reshapes the future of logistics. Dive into the power of technology and logistics convergence. ",
-    "platform": "instagram"
-  },
-  {
-    "image_paths": [
-      "./data/curated_data/curated_images/post_C0UCK8gvqCH_1.jpg",
-      "./data/curated_data/curated_images/post_C0UCK8gvqCH_2.jpg",
-      "./data/curated_data/curated_images/post_C0UCK8gvqCH_3.jpg",
-      "./data/curated_data/curated_images/post_C0UCK8gvqCH_4.jpg"
-    ],
-    "emoji": [],
-    "hashtags": [
-      "#samsungz",
-      "#samsungflip",
-      "#technology",
-      "#innovations",
-      "#SamsungZflip3",
-      "#technologyinnovations",
-      "#technologytrends",
-      "#technologysolutions",
-      "#technologyupdates",
-      "#technologyfacts"
-    ],
-    "post_heading": "Explore the foldable future with Samsung's groundbreaking Z Flip and Z Flip 3 smartphones, leading the charge in foldable technology.",
-    "post_content": "Dive into the synergy of Android 12 and foldable screens, as Google paves the way for a revolutionary user experience. ",
-    "platform": "instagram"
-  },
-  {
-    "image_paths": [
-      "./data/curated_data/curated_images/post_C0CHUAVvyN-_1.jpg",
-      "./data/curated_data/curated_images/post_C0CHUAVvyN-_2.jpg",
-      "./data/curated_data/curated_images/post_C0CHUAVvyN-_3.jpg",
-      "./data/curated_data/curated_images/post_C0CHUAVvyN-_4.jpg"
-    ],
-    "emoji": ["✨", "🚀"],
-    "hashtags": [
-      "#appdevelopments",
-      "#appdevelopmentideas",
-      "#appdevelopmenttips",
-      "#appdevelopmentsolution",
-      "#appdevelopmenttrends",
-      "#crossplatformapp",
-      "#crossplatformdevelopment",
-      "#crossplatformappdevelopment"
-    ],
-    "post_heading": "Dive into the world of app development evolution with Flutter!",
-    "post_content": "Explore how Flutter simplifies UI consistency across six platforms, making cross-platform development efficient and cost-effective. From the native vs. cross-platform debate to the unique features that set Flutter apart, join us on a visual journey through the transformative landscape of app development",
-    "platform": "instagram"
-  },
-  {
-    "image_paths": [
-      "./data/curated_data/curated_images/post_Czd6qI0tJxU_1.jpg",
-      "./data/curated_data/curated_images/post_Czd6qI0tJxU_2.jpg",
-      "./data/curated_data/curated_images/post_Czd6qI0tJxU_3.jpg",
-      "./data/curated_data/curated_images/post_Czd6qI0tJxU_4.jpg",
-      "./data/curated_data/curated_images/post_Czd6qI0tJxU_5.jpg"
-    ],
-    "emoji": ["🌐", "🚀"],
-    "hashtags": [
-      "#5g",
-      "#5gtechnology",
-      "#technologytrends",
-      "#technologysolutions",
-      "#technologyinnovation",
-      "#technologyfact",
-      "#technologythesedays",
-      "#technologyisawesome"
-    ],
-    "post_heading": "Embark on a journey into the heart of technological innovation as we explore the transformative power of 5G.",
-    "post_content": "Discover how this emerging trend is set to redefine connectivity and revolutionize industries. ",
-    "platform": "instagram"
-  },
-  {
-    "image_paths": [
-      "./data/curated_data/curated_images/post_CzL6Pe9PW1P_1.jpg",
-      "./data/curated_data/curated_images/post_CzL6Pe9PW1P_2.jpg",
-      "./data/curated_data/curated_images/post_CzL6Pe9PW1P_3.jpg",
-      "./data/curated_data/curated_images/post_CzL6Pe9PW1P_4.jpg",
-      "./data/curated_data/curated_images/post_CzL6Pe9PW1P_5.jpg"
-    ],
-    "emoji": [],
-    "hashtags": [
-      "#hotelmanagementsoftware",
-      "#hospitalitymanagementsoftware",
-      "#customsoftwaredevelopment",
-      "#crmdevelopmentservices",
-      "#softwaresolutions",
-      "#softwaredeveloper",
-      "#softwaredevelopmentservices"
-    ],
-    "post_heading": "Dive into the future of hospitality management and discover why Hotel Management Software is the cornerstone of a modern, efficient, and guest-centric hotel experience.",
-    "post_content": "Elevate your hotel's operations, delight your guests, and stay ahead in the dynamic world of hospitality with the power of technology",
-    "platform": "instagram"
-  },
-  {
-    "image_paths": [
-      "./data/curated_data/curated_images/post_Cy5yNRgBOxt_1.jpg",
-      "./data/curated_data/curated_images/post_Cy5yNRgBOxt_2.jpg",
-      "./data/curated_data/curated_images/post_Cy5yNRgBOxt_3.jpg",
-      "./data/curated_data/curated_images/post_Cy5yNRgBOxt_4.jpg"
-    ],
-    "emoji": ["🔐", "🚀"],
-    "hashtags": [
-      "#blockchain",
-      "#blockchaindevelopment",
-      "#blockchainappdevelopment",
-      "#blockchaindevelopmentservices",
-      "#BlockchainInnovation",
-      "#blockchaintechnology",
-      "#blockchainsolutions",
-      "#blockchainrevolution",
-      "#blockchainapplications"
-    ],
-    "post_heading": "Revolutionize your digital landscape with our Blockchain Development services.",
-    "post_content": "We craft secure, transparent, and innovative solutions, scripting the future of decentralized technology. Join us in the evolution of trust and innovation! ",
-    "platform": "instagram"
-  },
-  {
-    "image_paths": [
-      "./data/curated_data/curated_images/post_CygDZlEJQqU_1.jpg",
-      "./data/curated_data/curated_images/post_CygDZlEJQqU_2.jpg",
-      "./data/curated_data/curated_images/post_CygDZlEJQqU_3.jpg",
-      "./data/curated_data/curated_images/post_CygDZlEJQqU_4.jpg"
-    ],
-    "emoji": [],
-    "hashtags": [
-      "#lowcodedevelopment",
-      "#nocodevelopment",
-      "#lowcodedeveloper",
-      "#lowcodeapplicationdevelopment",
-      "#nocodeappdevelopment",
-      "#appdevelopmenttips",
-      "#appdevelopmentcompany",
-      "#appdevelopmentservices",
-      "#nocodedevelopmentplatform",
-      "#lowcodevelopment"
-    ],
-    "post_heading": "Low-Code vs.",
-    "post_content": "No-Code: Which Development Approach is Right for You in 2023?Comment your views!!",
-    "platform": "instagram"
-  },
-  {
-    "image_paths": [
-      "./data/curated_data/curated_images/post_CyDu2vVhO4Q_1.jpg",
-      "./data/curated_data/curated_images/post_CyDu2vVhO4Q_2.jpg",
-      "./data/curated_data/curated_images/post_CyDu2vVhO4Q_3.jpg",
-      "./data/curated_data/curated_images/post_CyDu2vVhO4Q_4.jpg",
-      "./data/curated_data/curated_images/post_CyDu2vVhO4Q_5.jpg"
-    ],
-    "emoji": [],
-    "hashtags": [
-      "#appdevelopment",
-      "#appdevelopmenttips",
-      "#appdevelopers",
-      "#appdeveloperusa",
-      "#appdeveloper",
-      "#appdevelopmentcompany",
-      "#appdeveloper",
-      "#learnappdevelopment",
-      "#learnappdevelopmentonline"
-    ],
-    "post_heading": "App Development Tips or Best Practices 2023App development wisdom in one place!",
-    "post_content": "From stunning UI/UX to robust security and user feedback, these tips are your guide to success.",
-    "platform": "instagram"
-  },
-  {
-    "image_paths": [
-      "./data/curated_data/curated_images/post_CxvGIrAh6rN_1.jpg",
-      "./data/curated_data/curated_images/post_CxvGIrAh6rN_2.jpg",
-      "./data/curated_data/curated_images/post_CxvGIrAh6rN_3.jpg",
-      "./data/curated_data/curated_images/post_CxvGIrAh6rN_4.jpg",
-      "./data/curated_data/curated_images/post_CxvGIrAh6rN_5.jpg"
-    ],
-    "emoji": ["🌟", "🌐", "💻"],
-    "hashtags": [
-      "#webdevelopment",
-      "#developmenttrends",
-      "#webdevelopmentagency",
-      "#webdevelopmentservices",
-      "#webdeveloper",
-      "#webdevelopmenttrends",
-      "#appdevelopement",
-      "#learnwebdevelopment",
-      "#webdevelopmenttips2023"
-    ],
-    "post_heading": "Embrace the Future of Web Development in 2023!",
-    "post_content": "Get ready to witness some game-changing trends that are reshaping the digital landscape",
-    "platform": "instagram"
-  },
-  {
-    "image_paths": [
-      "./data/curated_data/curated_images/post_Cxag6_vS8wU_1.jpg",
-      "./data/curated_data/curated_images/post_Cxag6_vS8wU_2.jpg",
-      "./data/curated_data/curated_images/post_Cxag6_vS8wU_3.jpg",
-      "./data/curated_data/curated_images/post_Cxag6_vS8wU_4.jpg",
-      "./data/curated_data/curated_images/post_Cxag6_vS8wU_5.jpg"
-    ],
-    "emoji": ["🚀"],
-    "hashtags": [
-      "#enterprisemobility",
-      "#enterprisemobilitysolution",
-      "#mobilitymanagement",
-      "#enterprisemobileappdevelopment",
-      "#appdevelopment",
-      "#mobileappdevelopment",
-      "#appdeveloper",
-      "#enterprisesoftwaresolutions",
-      "#enterprisesoftwaredevelopment",
-      "#appdevelopmentcompany"
-    ],
-    "post_heading": "Unlock the potential of your business with Enterprise Mobility Solutions!",
-    "post_content": "Stay connected, productive, and agile from anywhere, anytime. Say goodbye to boundaries and hello to limitless opportunities",
-    "platform": "instagram"
-  },
-  {
-    "image_paths": [
-      "./data/curated_data/curated_images/post_CwxOTwbBAZr_1.jpg",
-      "./data/curated_data/curated_images/post_CwxOTwbBAZr_2.jpg",
-      "./data/curated_data/curated_images/post_CwxOTwbBAZr_3.jpg",
-      "./data/curated_data/curated_images/post_CwxOTwbBAZr_4.jpg",
-      "./data/curated_data/curated_images/post_CwxOTwbBAZr_5.jpg"
-    ],
-    "emoji": ["💬", "🤖", "🚀"],
-    "hashtags": [
-      "#voicetechnology",
-      "#chatbots",
-      "#technologytrends2023",
-      "#voiceintegration",
-      "#technologyinnovation",
-      "#technologytrends",
-      "#chatbotvoice2023",
-      "#integratedchatbot"
-    ],
-    "post_heading": "Bridging the Gap: When Voice Meets Chatbot!",
-    "post_content": "Explore the seamless integration of voice technology with chatbots, revolutionizing customer interactions and boosting engagement. ",
-    "platform": "instagram"
-  },
-  {
-    "image_paths": [
-      "./data/curated_data/curated_images/post_CwfhV7uhXPO_1.jpg",
-      "./data/curated_data/curated_images/post_CwfhV7uhXPO_2.jpg",
-      "./data/curated_data/curated_images/post_CwfhV7uhXPO_3.jpg",
-      "./data/curated_data/curated_images/post_CwfhV7uhXPO_4.jpg",
-      "./data/curated_data/curated_images/post_CwfhV7uhXPO_5.jpg"
-    ],
-    "emoji": ["🔧", "🚀"],
-    "hashtags": [
-      "#appdevelopmentjourney",
-      "#appdeveloper",
-      "#appdevelopmentservice",
-      "#appdeveloper",
-      "#androidappdeveloper",
-      "#androidappdevelopment",
-      "#android",
-      "#androidapplication"
-    ],
-    "post_heading": "Embark on a behind-the-scenes tour of our Android app development journey!",
-    "post_content": "Follow along as our talented team turns ideas into interactive realities. From brainstorming innovative features to fine-tuning UI/UX design, we're committed to crafting a seamless user experience",
-    "platform": "instagram"
-  },
-  {
-    "image_paths": [
-      "./data/curated_data/curated_images/post_CwP6RrONI8l_1.jpg",
-      "./data/curated_data/curated_images/post_CwP6RrONI8l_2.jpg",
-      "./data/curated_data/curated_images/post_CwP6RrONI8l_3.jpg",
-      "./data/curated_data/curated_images/post_CwP6RrONI8l_4.jpg",
-      "./data/curated_data/curated_images/post_CwP6RrONI8l_5.jpg"
-    ],
-    "emoji": ["📉", "💼", "📈", "📋", "💡", "🚫"],
-    "hashtags": [
-      "#inventorymanagementapp",
-      "#inventorymanagementsoftware",
-      "#inventorymanagementsystems",
-      "#softwaresolutions",
-      "#digitaltransformation",
-      "#customapplicationdevelopemnt",
-      "#softwareapplicationdevelopmentservices",
-      "#technologythesedays",
-      "#inventorysoftware",
-      "#softwaresolutionscompany"
-    ],
-    "post_heading": "Elevate your inventory game with our intelligent software solution!",
-    "post_content": "Wave goodbye to overstocking and understocking woes. Experience streamlined operations and happier balance sheets. ",
-    "platform": "instagram"
-  },
-  {
-    "image_paths": [
-      "./data/curated_data/curated_images/post_CvzliTgBr_e_1.jpg",
-      "./data/curated_data/curated_images/post_CvzliTgBr_e_2.jpg",
-      "./data/curated_data/curated_images/post_CvzliTgBr_e_3.jpg",
-      "./data/curated_data/curated_images/post_CvzliTgBr_e_4.jpg",
-      "./data/curated_data/curated_images/post_CvzliTgBr_e_5.jpg"
-    ],
-    "emoji": ["🔮", "🚀"],
-    "hashtags": [
-      "#AR",
-      "#VR",
-      "#VirtualReality",
-      "#AugmentedReality",
-      "#technologytrends",
-      "#edtech",
-      "#technologyinnovation",
-      "#futuretechnology",
-      "#itobuztechnologies",
-      "#instatechnology",
-      "#technologythesedays",
-      "#healthcaretechnologies",
-      "#virtualrealityexperience",
-      "#appdevelopment",
-      "#softwaredevelopment"
-    ],
-    "post_heading": "Embrace the Future of Reality!",
-    "post_content": "Discover the magic of and technology as you step into a world of boundless possibilities. From escapades to enhancements, these transformative technologies are reshaping how we learn, work, and play",
-    "platform": "instagram"
-  },
-  {
-    "image_paths": [
-      "./data/curated_data/curated_images/post_CvhZqsyPLKE_1.jpg",
-      "./data/curated_data/curated_images/post_CvhZqsyPLKE_2.jpg",
-      "./data/curated_data/curated_images/post_CvhZqsyPLKE_3.jpg",
-      "./data/curated_data/curated_images/post_CvhZqsyPLKE_4.jpg"
-    ],
-    "emoji": [
-      "🏆",
-      "📈",
-      "👥",
-      "📱",
-      "🤝",
-      "👉",
-      "💡",
-      "🚀",
-      "⏰",
-      "🏅",
-      "💬",
-      "💹",
-      "🕗",
-      "🎉",
-      "❤️",
-      "✨",
-      "⌛",
-      "💪",
-      "🍽️",
-      "📊",
-      "💻"
-    ],
-    "hashtags": [
-      "#RestaurantTech",
-      "#CustomSoftware",
-      "#DigitalSolutions",
-      "#InnovationInDining",
-      "#customsoftwaresolutions",
-      "#restaurantappdevelopment",
-      "#restaurantappdesign",
-      "#restaurantmanagementsoftware",
-      "#restaurantmanagementsoftwaredevelopmentservices",
-      "#customsoftwaredevelopmentcompany"
-    ],
-    "post_heading": "Boost Your Restaurant Business with Custom Software Solutions!",
-    "post_content": "Tired of managing your restaurant the old-fashioned way? Say hello to the future of dining with our tailor-made software solutions! From seamless online ordering to efficient table management, we've got you covered. Streamline your operations and serve your customers better with our custom apps and digital tools. Embrace innovation and stay ahead of the competition. Maximize profits and minimize hassles with our user-friendly POS systems and data-driven insights. Watch your revenue soar as you make data-driven decisions. Time is money! Let our software handle the mundane tasks so you can focus on what matters most – providing an unforgettable dining experience. Customer satisfaction is our priority! With our solutions, you'll build stronger relationships and foster loyalty among your patrons. Stand out from the crowd and give your restaurant the tech-savvy edge it deserves. Experience the power of custom software solutions today!",
-    "platform": "instagram"
-  },
-  {
-    "image_paths": [
-      "./data/curated_data/curated_images/post_CvPeRWyhzEH_1.jpg",
-      "./data/curated_data/curated_images/post_CvPeRWyhzEH_2.jpg",
-      "./data/curated_data/curated_images/post_CvPeRWyhzEH_3.jpg",
-      "./data/curated_data/curated_images/post_CvPeRWyhzEH_4.jpg"
-    ],
-    "emoji": [],
-    "hashtags": [
-      "#healthapp",
-      "#fitnessapp",
-      "#fitnessappdevelopment",
-      "#appdevelopmentservices",
-      "#softwaresolutions",
-      "#healthsoftware",
-      "#healthandfitness",
-      "#appdevelopment"
-    ],
-    "post_heading": "Get ready to take your health and fitness journey to the next level with our innovative software solutions!",
-    "post_content": "At Itobuz Technologies, we specialize in developing top-notch software that empowers individuals, trainers, and businesses in the health and fitness industry",
-    "platform": "instagram"
-  },
-  {
-    "image_paths": [
-      "./data/curated_data/curated_images/post_Cu9demaPg7x_1.jpg",
-      "./data/curated_data/curated_images/post_Cu9demaPg7x_2.jpg",
-      "./data/curated_data/curated_images/post_Cu9demaPg7x_3.jpg",
-      "./data/curated_data/curated_images/post_Cu9demaPg7x_4.jpg",
-      "./data/curated_data/curated_images/post_Cu9demaPg7x_5.jpg"
-    ],
-    "emoji": [
-      "🎯",
-      "🏫",
-      "🤝",
-      "🔍",
-      "🌟",
-      "✨",
-      "👩‍🎓",
-      "💡",
-      "📊",
-      "✅",
-      "💻",
-      "📚"
-    ],
-    "hashtags": [
-      "#edtechsoftware",
-      "#edtechsolutions",
-      "#edtechsoftwarecompanies",
-      "#customsoftwaredeveloment",
-      "#softwaredevelopmentcompany",
-      "#softwaredevelopmentservices",
-      "#edtech",
-      "#edtechteam"
-    ],
-    "post_heading": "Revolutionize your learning experience with our cutting-edge edtech software solutions!",
-    "post_content": "Unlock the true potential of education with our innovative tools designed to inspire and empower both educators and students. Personalized learning paths? We've got you covered! Real-time progress tracking? Absolutely! Seamless collaboration between teachers and students? You bet! Embrace the future of education and embrace success. Whether you're an educational institution or an eager learner, our edtech software is tailored to meet your unique needs. ",
-    "platform": "instagram"
-  },
-  {
-    "image_paths": [
-      "./data/curated_data/curated_images/post_CurS3-FBhmx_1.jpg",
-      "./data/curated_data/curated_images/post_CurS3-FBhmx_2.jpg",
-      "./data/curated_data/curated_images/post_CurS3-FBhmx_3.jpg",
-      "./data/curated_data/curated_images/post_CurS3-FBhmx_4.jpg"
-    ],
-    "emoji": ["💡", "🌐"],
-    "hashtags": [
-      "#softwaresolutions",
-      "#erpsoftwaresolutions",
-      "#healthcaresoftware",
-      "#softwaredevelopment",
-      "#customsoftwaresolutions",
-      "#healthcaresoftwaresolutions",
-      "#healthcaresoftwaredevelopmentsolutions",
-      "#healthcaresoftwarecompany"
-    ],
-    "post_heading": "Unlock the power of technology in healthcare with our innovative software solutions!",
-    "post_content": "Our healthcare software offers a wide range of features including patient portals, electronic health records, telemedicine, and more.Streamline your operations, improve patient outcomes, and stay ahead in the digital age of healthcare. Experience the transformative potential of our software today!",
-    "platform": "instagram"
-  },
-  {
-    "image_paths": [
-      "./data/curated_data/curated_images/post_CuWdKhTMylu_1.jpg",
-      "./data/curated_data/curated_images/post_CuWdKhTMylu_2.jpg",
-      "./data/curated_data/curated_images/post_CuWdKhTMylu_3.jpg",
-      "./data/curated_data/curated_images/post_CuWdKhTMylu_4.jpg"
-    ],
-    "emoji": ["💡", "🚀"],
-    "hashtags": [
-      "#cryptocurrencyappdevelopment",
-      "#cryptocurrencyapp",
-      "#appdevelopment",
-      "#appdevelopmentservices",
-      "#appdevelopmentservicesusa",
-      "#appdevelopmentcompany",
-      "#softwaredevelopmentcompany",
-      "#customsoftwaredevelopmentcompany"
-    ],
-    "post_heading": "Unlock the potential of cryptocurrency with our top-notch app development services.",
-    "post_content": "From digital wallets to trading platforms, we build secure and user-friendly solutions that put you ahead in the crypto game. Join the revolution today!",
-    "platform": "instagram"
-  },
-  {
-    "image_paths": [
-      "./data/curated_data/curated_images/post_CteWSzVv7pa_1.jpg",
-      "./data/curated_data/curated_images/post_CteWSzVv7pa_2.jpg",
-      "./data/curated_data/curated_images/post_CteWSzVv7pa_3.jpg",
-      "./data/curated_data/curated_images/post_CteWSzVv7pa_4.jpg",
-      "./data/curated_data/curated_images/post_CteWSzVv7pa_5.jpg"
-    ],
-    "emoji": ["📲", "🌟", "📱", "💼"],
-    "hashtags": [
-      "#appdevelopmentagency",
-      "#healthcareappdevelopment",
-      "#appdevelopment",
-      "#fooddeliveryappdevelopment",
-      "#appdevelopmentservices",
-      "#customsoftwaredevelopment",
-      "#itobuztechnologies",
-      "#appdevelopmentsolutions"
-    ],
-    "post_heading": "Elevate Your Business with On-Demand App Development!",
-    "post_content": "From transportation and food delivery to healthcare and home services, Itobuz Technologies has the expertise to take your brand to new heights. Discover the power of convenience and seamless experiences today!",
-    "platform": "instagram"
-  },
-  {
-    "image_paths": [
-      "./data/curated_data/curated_images/post_CtL104tPKcq_1.jpg",
-      "./data/curated_data/curated_images/post_CtL104tPKcq_2.jpg",
-      "./data/curated_data/curated_images/post_CtL104tPKcq_3.jpg",
-      "./data/curated_data/curated_images/post_CtL104tPKcq_4.jpg",
-      "./data/curated_data/curated_images/post_CtL104tPKcq_5.jpg"
-    ],
-    "emoji": [],
-    "hashtags": [
-      "#itobuz",
-      "#software",
-      "#transportation",
-      "#supplychains",
-      "#logistics",
-      "#customsoftware",
-      "#softwaresolutions",
-      "#technology",
-      "#logisticssoftware",
-      "#transportationtechnology",
-      "#softwaredevelopment",
-      "#appdevelopmentagency"
-    ],
-    "post_heading": "Pioneer a new era of logistics and transportation excellence with our advanced software solutions.",
-    "post_content": "Seamlessly connect global supply chains, streamline operations, and ensure reliable deliveries. Experience the power of efficiency, connectivity, and reliability in your logistics journey.",
-    "platform": "instagram"
-  },
-  {
-    "image_paths": [
-      "./data/curated_data/curated_images/post_Cs2-5SIyX-N_1.jpg",
-      "./data/curated_data/curated_images/post_Cs2-5SIyX-N_2.jpg",
-      "./data/curated_data/curated_images/post_Cs2-5SIyX-N_3.jpg",
-      "./data/curated_data/curated_images/post_Cs2-5SIyX-N_4.jpg",
-      "./data/curated_data/curated_images/post_Cs2-5SIyX-N_5.jpg"
-    ],
-    "emoji": ["🌱", "🌍", "✨", "💡", "♻️"],
-    "hashtags": [
-      "#renewableenergy",
-      "#software",
-      "#softwaredevelopment",
-      "#renewableenergysoftware",
-      "#renewableenergy",
-      "#customsoftwaredevelopment",
-      "#businessmanagementsoftware",
-      "#energymanagementsoftware",
-      "#customsoftware",
-      "#customsoftwaredevelopmentservices",
-      "#customsoftwaredevelopmentcompany",
-      "#renewableenergyisthefuture",
-      "#renewableenergysolutions"
-    ],
-    "post_heading": "Embrace the Power of Renewable Energy!",
-    "post_content": "Discover how Itobuz's cutting-edge Renewable Energy Management Software is transforming the sustainability landscape. ",
-    "platform": "instagram"
-  },
-  {
-    "image_paths": [
-      "./data/curated_data/curated_images/post_Csk0tbIy30t_1.jpg",
-      "./data/curated_data/curated_images/post_Csk0tbIy30t_2.jpg",
-      "./data/curated_data/curated_images/post_Csk0tbIy30t_3.jpg",
-      "./data/curated_data/curated_images/post_Csk0tbIy30t_4.jpg",
-      "./data/curated_data/curated_images/post_Csk0tbIy30t_5.jpg"
-    ],
-    "emoji": ["🔥", "👇"],
-    "hashtags": [
-      "#HealthcareAppDevelopment",
-      "#InnovationAtItsBest",
-      "#itobuztechnologies",
-      "#healthcare",
-      "#blockchain",
-      "#appdevelopment",
-      "#appdevelopmentcompany",
-      "#appdeveloper",
-      "#logisticsappdevelopment",
-      "#healthcareappdevelopment",
-      "#blockchainappdevelopment",
-      "#ondemandapp",
-      "#customizedmobileappdevelopment",
-      "#mobileapp"
-    ],
-    "post_heading": "With the increasing use of mobile devices, businesses that invest in app development can enhance user experience, boost revenue, and stay ahead of the competition.",
-    "post_content": "To learn more about Industries, Scroll Down By tailoring mobile apps to their unique business needs, companies can create seamless experiences that delight users and drive business growth.Healthcare App Development :Medical apps facilitate patient care, efficiency, engagement, remote monitoring, and personalization. On Demand App Development :An on-demand app connects users to the services or products they need in real-time.Transportation & Logistics App Development :Modern logistics & transportation applications are aimed at improving the flow of goods and people.Blockchain App Development :Blockchain app development provides secure, efficient, and decentralized transactions",
-    "platform": "instagram"
-  },
-  {
-    "image_paths": [
-      "./data/curated_data/curated_images/post_CrknfxaMREl_1.jpg",
-      "./data/curated_data/curated_images/post_CrknfxaMREl_2.jpg",
-      "./data/curated_data/curated_images/post_CrknfxaMREl_3.jpg",
-      "./data/curated_data/curated_images/post_CrknfxaMREl_4.jpg"
-    ],
-    "emoji": [],
-    "hashtags": [
-      "#customsoftwaredevelopment",
-      "#customsoftwaresolutions",
-      "#appdevelopmentagency",
-      "#customappdevelopment",
-      "#appdevelopment",
-      "#customwebsitedevelopment",
-      "#appdevelopmentagency",
-      "#Itobuz"
-    ],
-    "post_heading": "Custom software development allows for greater flexibility and control over the development process, resulting in a tailored solution that meets specific business needs.",
-    "post_content": "While zero code platforms offer pre-built modules, they may lack the customization required for complex projects.",
-    "platform": "instagram"
-  }
->>>>>>> 07f450be
 ]