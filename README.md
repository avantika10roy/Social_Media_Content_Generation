<div align="center">

# 🤖 AI-Powered Social Media Content Generation System

[![Python](https://img.shields.io/badge/Python-3.10+-blue.svg)](https://www.python.org/downloads/)
[![PyTorch](https://img.shields.io/badge/PyTorch-2.0+-ee4c2c.svg)](https://pytorch.org/)
[![License](https://img.shields.io/badge/License-MIT-green.svg)](LICENSE)
[![FastAPI](https://img.shields.io/badge/FastAPI-0.100.0+-009688.svg)](https://fastapi.tiangolo.com)
[![Code style: black](https://img.shields.io/badge/code%20style-black-000000.svg)](https://github.com/psf/black)

*Transform your social media presence with AI-powered content generation*

[Features](#features) • [Installation](#installation) • [Documentation](#documentation) • [Usage](#usage) • [Contributing](#contributing)

</div>

---

## 🌟 Overview

The AI-Powered Social Media Content Generation System is a cutting-edge solution that harnesses the power of Large Language Models (LLMs) and Stable Diffusion to revolutionize social media content creation. This system automatically generates platform-specific posts while maintaining brand consistency and engagement quality.

### 🎯 Key Objectives

- Automated, context-aware social media content generation
- Brand-consistent content creation
- Streamlined content workflow optimization
- Cross-platform content adaptation

## ✨ Features

### 🤖 Core Capabilities

- **Intelligent Content Generation**
  - Context-aware post creation
  - Platform-specific formatting
  - Brand voice preservation
  - Hashtag optimization

- **Smart Integration**
  - RESTful API
  - Intuitive frontend interface
  - Real-time preview

## 🛠️ Technology Stack

### Core Technologies
- Python 3.10+
- PyTorch
- Transformers
- Diffusers
- FastAPI
- Streamlit

### AI Models
- **Text Generation**: FALCON3-1B-Instruct
- **Caption Generation**: BLIP
- **Image Generation**: Kandinsky 2-2-Decoder-Inpaint

## 📋 Prerequisites

Before you begin using the AI-Powered Social Media Content Generation System, ensure that your environment is properly set up. You will need to install the following tools and libraries:

### System Requirements:
- **Python**: Python 3.10 or later
- **Operating System**: Linux, macOS, or Windows (All platforms supported)

### Software Requirements:
1. **Python** (3.10+): This project is built with Python 3.10 or newer. You can download Python from the official website:
   - [Python Download](https://www.python.org/downloads/)

2. **Chromedriver**: Required for Selenium-based web scraping. It can be installed using the following command (depending on your OS):
   - For **Windows**: Download from [ChromeDriver](https://sites.google.com/a/chromium.org/chromedriver/downloads)
   - For **Linux/macOS**: Install via a package manager or download the appropriate version from the above link.


## 🚀 Installation

### Quick Start

```bash
# Clone the repository
git clone https://github.com/satyaki-itobuz/social_media_content_generation.git
cd social_media_content_generation

# Create virtual environment
python -m venv venv
source venv/bin/activate  # Linux/Mac
# or
.\venv\Scripts\activate  # Windows

# Install dependencies
pip install -r requirements.txt
```


## 📁 Project Structure

```plaintext
Social_Media_Content_Generation/
├── LICENSE                                # MIT License for the project
├── README.md                              # Executive summary of the project and results
├── base_model_downoader.py                # Downloads SDXL Base Model
├── changelog.txt                          # Contains the description of the changes from the starting and done by whom
├── config                                 # Centralized Configuration module for the whole project
├── credentials
├── data                                   # All type of data in each stage has been saved here
│   ├── cleaned_data                       # All cleaned data in JSON format
│   ├── curated_data                       # After merging data from all platforms, saved here in one unified place             
│   ├── extracted_features_data            # Extracted features using BLIP and CLIP along with original features
|   ├── logo_identification_result         # Adds logo position in image 
|   ├── mixed_curated                      # Adds raw post content
|   ├── preprocessed_data                  # Combines all preprocessed features in json format
│   ├── raw_data                           # All raw Scraped data      
|   └── logo.jpg
├── data_processor.py                       
├── docs                                   # A centralized folder for keeping all project related documents for future purpose
├── notebooks                              # Containing all jupyter notebooks for experimentation
├── requirements.txt                       # Required python dependencies
├── results
|   ├── evaluation_results                 # Results of evaluation
|   |   └── falcon3_1b_instruct_eval.json
|   └── llm_results
|   |   ├── fine_tuning_results_v1/checkpoint-115
|   |   ├── flan_t5_base_fine_tuning_results_v1
|   |   ├── pipeline_finetuning_v9
|   |   └── __init__.py
├── run.py                                 # 
├── scrape_raw_data.py                     # Run file for data collection by scraper module
├── setup.sh                               # Project environment setup 
├── src                                    # All source codes 
|   ├── custom_dataset                     # Custom dataset for LLM
|   ├── data_cleaner                       # Centralized module for data cleaning for whole project
|   │   ├── README.md                      # Clean and preprocess scraped social media content
|   ├── data_curator                       # Centralized module for data curation for whole project
|   │   ├── README.md                      # Merge, refine, and structure cleaned social media data
|   ├── data_preprocessor                  # Centralized module for data preprocessing for whole project
|   │   ├── README.md                      # Transform, augment, and standardize both text and image data
|   ├── feature_engineering                # Centralized module for feature engineering for whole project
|   ├── identify_logo                      # Identifies the presence of logo in the images
|   ├── model_finetuners                   # Model fine-tuning functionalities
|   ├── model_inference                    # Model inference functionalities
|   ├── prompts                            # Storing prompts that generate good results
|   ├── scraper                            # Centralized scraper module 
|   └── utils                              # Unified utility module for any other utilities than model related tasks
└── web_app
    ├── assets
    └── pages
```

## 💻 API Usage

```bash
# Go to the web folder
cd web/

# Start the API server
uvicorn api.app:app --reload --host 0.0.0.0 --port 8000
```

## 📊 Performance Metrics

| Metric | Target | Current |
|--------|---------|---------|
| Response Time | <30s | 25s |
| Platform Support | 3 | 3 |

## 📚 Documentation

Comprehensive documentation is available in the `/docs` directory:

- 📖 [System Architecture](docs/architecture.md)
<<<<<<< HEAD
- 👥 [User Guide](docs/user_guide.md)
=======
- 🔧 [API Reference](docs/api.md)
- 🎓 [Fine-tuning Guide](docs/fine-tuning.md)
>>>>>>> d64b0619

## 🗺️ Future Roadmap

### Phase 1: Scalability
- [ ] Multi-user support
- [ ] Platform expansion

### Phase 2: Advanced Features
- [ ] Analytics dashboard
<<<<<<< HEAD
=======
- [ ] Automated scheduling
>>>>>>> d64b0619

### Phase 3: Integrations
- [ ] Direct social media posting


## 📄 License

This project is licensed under the MIT License - see the [LICENSE](LICENSE) file for details.

## 🙏 Acknowledgments

- AI-ML-2024 Internship Program Team
- Open-source AI Model Providers:
  - FALCON3 by Technology Innovation Institute(TII) (Abu Dhabi)
  - Kandinsky by Accubits

---

<div align="center">

**Made with ❤️ by the AI-ML-2024 Intern Team**

[↑ Back to Top](#)

</div><|MERGE_RESOLUTION|>--- conflicted
+++ resolved
@@ -170,12 +170,7 @@
 Comprehensive documentation is available in the `/docs` directory:
 
 - 📖 [System Architecture](docs/architecture.md)
-<<<<<<< HEAD
 - 👥 [User Guide](docs/user_guide.md)
-=======
-- 🔧 [API Reference](docs/api.md)
-- 🎓 [Fine-tuning Guide](docs/fine-tuning.md)
->>>>>>> d64b0619
 
 ## 🗺️ Future Roadmap
 
@@ -185,10 +180,6 @@
 
 ### Phase 2: Advanced Features
 - [ ] Analytics dashboard
-<<<<<<< HEAD
-=======
-- [ ] Automated scheduling
->>>>>>> d64b0619
 
 ### Phase 3: Integrations
 - [ ] Direct social media posting
