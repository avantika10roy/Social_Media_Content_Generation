## ----- DONE BY PRIYAM PAL -----

# DEPENDENCIES

import os
import sys

from config.config import Config

from src.utils.data_saver import DataSaver
from src.utils.logger import LoggerSetup
from src.scraper.linkedin_scraper import LinkedinScraper
<<<<<<< HEAD
# from src.scraper.instagram_scraper import InstagramDataScraper

=======
from src.scraper.instagram_scraper import InstagramDataScraper
from src.scraper.facebook_scraper import FacebookScraper,FacebookDataProcessor
>>>>>>> a4c0160e

# LOGGING SETUP
main_logger              = LoggerSetup(logger_name = "scraper_run.py", log_filename_prefix = "scraper_main").get_logger()

def main():
    """
    Main function to run the All Platform scraper.
    Handles the setup, execution, and error handling of the scraping process.
    
    """
    
    # ----- LINKEDIN SCRAPER -----
    
    try:
        main_logger.info("Initializing LinkedIn scraper...")
        linkedin_scraper = LinkedinScraper(username     = Config.LINKEDIN_USERNAME, 
                                           password     = Config.LINKEDIN_PASSWORD, 
                                           profile_url  = Config.LINKEDIN_PROFILE_URL
                                           )

        main_logger.info("Setting up Chrome driver...")
        linkedin_scraper.setup_driver(Config.CHROME_DRIVER_PATH)

        main_logger.info("Starting LinkedIn scraping process...")
        df               = linkedin_scraper.linkedin_scraper()
        
        DataSaver.data_saver(df, Config.LINKEDIN_RAW_POST_DATA_PATH)
        main_logger.info(f"LinkedIn Raw Data saved to {Config.LINKEDIN_RAW_POST_DATA_PATH}")

        if not df.empty:
            main_logger.info(f"Total posts scraped: {len(df)}")

        else:
            main_logger.warning("No data was scraped.")

    except Exception as e:
        main_logger.error(f"Error Occured in Scraping Instagram Data: {str(e)}", exc_info = True)
        sys.exit(1)
        
        
    # # ----- INSTAGRAM SCRAPER -----    
    # try:
    #     main_logger.info("Initailizing the Instagram Scraper")
    #     instagram_scraper = InstagramDataScraper()
        
    #     main_logger.info("Starting Instagram Scraping Process...")
    #     instagram_scraper.instagram_scraper()
        
<<<<<<< HEAD
    # except Exception as e:
    #     main_logger.error(f"Error Occured in Scraping Instagram Data: {repr(e)}", exc_info = True)
    #     sys.exit(1)
=======
    except Exception as e:
        main_logger.error(f"Error Occured in Scraping Instagram Data: {repr(e)}", exc_info = True)
        sys.exit(1)
    # ----- FACEBOOK SCRAPER -----
    try:
        main_logger.info("Initializing Facebook Scraper...")
        facebook_scraper = FacebookScraper(api_token=Config.FACEBOOK_API, 
                                           page_url=Config.FACEBOOK_PAGE_URL)
        
        main_logger.info("Starting Facebook scraping process...")
        facebook_scraper.scrape_data()

        main_logger.info("Initializing Facebook Data Processor...")
        processor = FacebookDataProcessor(dataset_file="facebook_data.json", 
                                          csv_file="facebook_posts.csv", 
                                          output_json=Config.FACEBOOK_RAW_POST_DATA_PATH)
        
        main_logger.info("Processing Facebook scraped data...")
        processor.process_data()
        processor.download_images()
        processor.format_json()

        main_logger.info(f"Facebook Raw Data saved to {Config.FACEBOOK_RAW_POST_DATA_PATH}")

    except Exception as e:
        main_logger.error(f"Error in Facebook Scraper: {repr(e)}", exc_info=True)
        sys.exit(1)


>>>>>>> a4c0160e

if __name__ == "__main__":
    main_logger.info("Starting script execution...")
    main()
    main_logger.info("Script execution completed.")<|MERGE_RESOLUTION|>--- conflicted
+++ resolved
@@ -10,13 +10,8 @@
 from src.utils.data_saver import DataSaver
 from src.utils.logger import LoggerSetup
 from src.scraper.linkedin_scraper import LinkedinScraper
-<<<<<<< HEAD
-# from src.scraper.instagram_scraper import InstagramDataScraper
+from src.scraper.instagram_scraper import InstagramDataScraper
 
-=======
-from src.scraper.instagram_scraper import InstagramDataScraper
-from src.scraper.facebook_scraper import FacebookScraper,FacebookDataProcessor
->>>>>>> a4c0160e
 
 # LOGGING SETUP
 main_logger              = LoggerSetup(logger_name = "scraper_run.py", log_filename_prefix = "scraper_main").get_logger()
@@ -65,41 +60,9 @@
     #     main_logger.info("Starting Instagram Scraping Process...")
     #     instagram_scraper.instagram_scraper()
         
-<<<<<<< HEAD
-    # except Exception as e:
-    #     main_logger.error(f"Error Occured in Scraping Instagram Data: {repr(e)}", exc_info = True)
-    #     sys.exit(1)
-=======
     except Exception as e:
         main_logger.error(f"Error Occured in Scraping Instagram Data: {repr(e)}", exc_info = True)
         sys.exit(1)
-    # ----- FACEBOOK SCRAPER -----
-    try:
-        main_logger.info("Initializing Facebook Scraper...")
-        facebook_scraper = FacebookScraper(api_token=Config.FACEBOOK_API, 
-                                           page_url=Config.FACEBOOK_PAGE_URL)
-        
-        main_logger.info("Starting Facebook scraping process...")
-        facebook_scraper.scrape_data()
-
-        main_logger.info("Initializing Facebook Data Processor...")
-        processor = FacebookDataProcessor(dataset_file="facebook_data.json", 
-                                          csv_file="facebook_posts.csv", 
-                                          output_json=Config.FACEBOOK_RAW_POST_DATA_PATH)
-        
-        main_logger.info("Processing Facebook scraped data...")
-        processor.process_data()
-        processor.download_images()
-        processor.format_json()
-
-        main_logger.info(f"Facebook Raw Data saved to {Config.FACEBOOK_RAW_POST_DATA_PATH}")
-
-    except Exception as e:
-        main_logger.error(f"Error in Facebook Scraper: {repr(e)}", exc_info=True)
-        sys.exit(1)
-
-
->>>>>>> a4c0160e
 
 if __name__ == "__main__":
     main_logger.info("Starting script execution...")
