## ----- DONE BY PRIYAM PAL -----

<<<<<<< HEAD
'''import os
=======
# DEPENDENCIES
import os
>>>>>>> 726df608
import json
import pandas as pd

from ..utils.logger import LoggerSetup

# LOGGING SETUP
dataSaver_logger = LoggerSetup(logger_name = "data_saver.py", log_filename_prefix = "data_saver").get_logger()

class DataSaver:
    """
    A class for saving raw data in JSON format.
    
    This class provides functionality to save data from a Pandas DataFrame or a list to a JSON file.
    """
    
    @staticmethod
    def data_saver(data, file_path):
        """
        Saves a Pandas DataFrame or a list to a JSON file.
        
        Arguments:
        -----------
        data (pd.DataFrame or list)  : The data to be saved.
        file_path (str)              : The path to the JSON file where data will be saved.
        
        Raises:
        --------
        ValueError                   : If the input data is neither a DataFrame nor a list.
        """
        
        try:
            
            if isinstance(data, pd.DataFrame):
                data.to_json(file_path, orient = 'records', indent = 4)
                dataSaver_logger.info("Data Saved into JSON Format")
                
            elif isinstance(data, list):
                
                with open(file_path, 'w', encoding = 'utf-8') as f:
                    json.dump(data, f, indent = 4)
                    dataSaver_logger.info("Data Saved into JSON Format")
            
            else:
                dataSaver_logger.error("Input data must be a Pandas DataFrame or a list.")
                
        except Exception as e:
            dataSaver_logger.error(f"Error Occurred in Data Saving: {repr(e)}")
            
            
    @staticmethod
    def data_reader(file_path):
        """
        Reads a JSON file and returns its contents as a DataFrame.

        Arguments:
        ----------
        file_path (str) : The path to the JSON file to be read.

        Returns:
        --------
        pd.DataFrame or None : The contents of the JSON file as a DataFrame, or None if an error occurs.
        """
        try:
            if not os.path.exists(file_path):
                dataSaver_logger.error(f"File not found: {file_path}")
                return None

            with open(file_path, 'r', encoding='utf-8') as f:
                data = json.load(f)

            if isinstance(data, list):  # Ensure data is a list of records
                dataSaver_logger.error(f"Data loaded successfully from {file_path}")
                return pd.DataFrame(data)

            dataSaver_logger.error("Invalid JSON format. Expected a list.")
            return pd.DataFrame(None)

        except json.JSONDecodeError:
            dataSaver_logger.error(f"Invalid JSON format in {file_path}. Cannot parse.")
            return None

        except Exception as e:
            dataSaver_logger.error(f"Error loading file {file_path}: {repr(e)}")
            return None
'''

import json
import os
import pandas as pd
from typing import Union, List, Dict
from src.utils.logger import LoggerSetup

saver_logger = LoggerSetup(logger_name="data_saver.py", log_filename_prefix="DataSaver").get_logger()

class DataSaver:
    """
    A class for handling data reading and saving operations.
    Primarily handles JSON files for social media data.
    """
    
    def __init__(self):
        """
        Initializes the DataSaver class.
        """
        saver_logger.info("DataSaver instance created.")
        
    def data_reader(self, file_path: str) -> Union[List[Dict], None]:
        """
        Read data from a JSON file.
        
        Args:
            file_path (str): Path to the JSON file to read
            
        Returns:
            Union[List[Dict], None]: List of dictionaries containing the data, or None if reading fails
        """
        try:
            if not os.path.exists(file_path):
                saver_logger.error(f"File not found: {file_path}")
                return None
                
            with open(file_path, 'r', encoding='utf-8') as f:
                data = json.load(f)
                
            saver_logger.info(f"Successfully read data from {file_path}")
            return data
            
        except json.JSONDecodeError as e:
            saver_logger.error(f"Invalid JSON format in {file_path}: {str(e)}")
            return None
        except Exception as e:
            saver_logger.error(f"Error reading data from {file_path}: {str(e)}")
            return None
            
    def data_saver(self, data: pd.DataFrame, file_path: str) -> bool:
        """
        Save DataFrame to a JSON file.
        
        Args:
            data (pd.DataFrame): DataFrame to save
            file_path (str): Path where to save the JSON file
            
        Returns:
            bool: True if saving was successful, False otherwise
        """
        try:
            # Create directory if it doesn't exist
            os.makedirs(os.path.dirname(file_path), exist_ok=True)
            
            # Convert DataFrame to JSON and save
            data_json = data.to_dict(orient='records')
            with open(file_path, 'w', encoding='utf-8') as f:
                json.dump(data_json, f, indent=4, ensure_ascii=False)
                
            saver_logger.info(f"Successfully saved data to {file_path}")
            return True
            
        except Exception as e:
            saver_logger.error(f"Error saving data to {file_path}: {str(e)}")
            return False

'''import pandas as pd
import os
import json
import logging
from typing import Optional, Union, Dict, List
from src.utils.logger import LoggerSetup

saver_logger = LoggerSetup(logger_name="data_saver.py", log_filename_prefix="DataSaver").get_logger()

class DataSaver:
    """
    A class for handling data reading and saving operations for social media data and images.
    Supports CSV, JSON, and Excel file formats for data.
    """
    
    SUPPORTED_DATA_FORMATS = {
        'csv': {'read': pd.read_csv, 'save': 'to_csv'},
        'json': {'read': None, 'save': 'to_json'},  # Custom JSON handling
        'excel': {'read': pd.read_excel, 'save': 'to_excel'},
    }
    
    def __init__(self, base_dir: str):
        """
        Initialize the DataSaver with a base directory for all operations.
        
        Args:
            base_dir (str): Base directory for reading and saving data
        """
        self.base_dir = base_dir
        os.makedirs(base_dir, exist_ok=True)
        saver_logger.info(f"DataSaver initialized with base directory: {base_dir}")

    def _read_json_file(self, file_path: str, encoding: str = 'utf-8') -> List[Dict]:
        """
        Read a JSON file and handle both single objects and arrays of objects.
        
        Args:
            file_path (str): Path to the JSON file
            encoding (str): File encoding
            
        Returns:
            List[Dict]: List of dictionaries containing the JSON data
        """
        with open(file_path, 'r', encoding=encoding) as f:
            data = json.load(f)
            # Convert single object to list if necessary
            if isinstance(data, dict):
                data = [data]
            return data

    def read_data(self, 
                  file_path: str, 
                  file_format: str = None,
                  encoding: str = 'utf-8',
                  **kwargs) -> Optional[pd.DataFrame]:
        """
        Read data from a file into a pandas DataFrame.
        
        Args:
            file_path (str): Path to the input file
            file_format (str, optional): Format of the file ('csv', 'json', 'excel')
            encoding (str): File encoding (default: 'utf-8')
            **kwargs: Additional arguments to pass to the reading function
            
        Returns:
            Optional[pd.DataFrame]: DataFrame containing the read data, or None if reading fails
        """
        try:
            full_path = os.path.join(self.base_dir, file_path)
            
            if not os.path.exists(full_path):
                saver_logger.error(f"File not found: {full_path}")
                return None
                
            if file_format is None:
                file_format = os.path.splitext(file_path)[1][1:].lower()
                
            if file_format not in self.SUPPORTED_DATA_FORMATS:
                saver_logger.error(f"Unsupported file format: {file_format}")
                return None
            
            if file_format == 'json':
                # Custom JSON handling
                json_data = self._read_json_file(full_path, encoding)
                df = pd.json_normalize(json_data)
            else:
                read_func = self.SUPPORTED_DATA_FORMATS[file_format]['read']
                df = read_func(full_path, encoding=encoding, **kwargs)
                
            saver_logger.info(f"Successfully read data from {full_path}")
            return df
            
        except Exception as e:
            saver_logger.error(f"Error reading data from {file_path}: {str(e)}")
            return None
            
    def save_data(self,
                  data: pd.DataFrame,
                  file_path: str,
                  file_format: str = None,
                  encoding: str = 'utf-8',
                  **kwargs) -> bool:
        """
        Save DataFrame to a file.
        
        Args:
            data (pd.DataFrame): DataFrame to save
            file_path (str): Path where to save the file
            file_format (str, optional): Format to save the file in ('csv', 'json', 'excel')
            encoding (str): File encoding (default: 'utf-8')
            **kwargs: Additional arguments to pass to the saving function
            
        Returns:
            bool: True if saving was successful, False otherwise
        """
        try:
            full_path = os.path.join(self.base_dir, file_path)
            os.makedirs(os.path.dirname(full_path), exist_ok=True)
            
            if file_format is None:
                file_format = os.path.splitext(file_path)[1][1:].lower()
                
            if file_format not in self.SUPPORTED_DATA_FORMATS:
                saver_logger.error(f"Unsupported file format: {file_format}")
                return False
            
            if file_format == 'json':
                # Handle JSON saving with proper formatting
                json_data = data.to_dict(orient='records')
                with open(full_path, 'w', encoding=encoding) as f:
                    json.dump(json_data, f, indent=4)
            else:
                save_method = getattr(data, self.SUPPORTED_DATA_FORMATS[file_format]['save'])
                save_method(full_path, encoding=encoding, **kwargs)
                
            saver_logger.info(f"Successfully saved data to {full_path}")
            return True
            
        except Exception as e:
            saver_logger.error(f"Error saving data to {file_path}: {str(e)}")
            return False'''<|MERGE_RESOLUTION|>--- conflicted
+++ resolved
@@ -1,11 +1,7 @@
 ## ----- DONE BY PRIYAM PAL -----
 
-<<<<<<< HEAD
-'''import os
-=======
 # DEPENDENCIES
 import os
->>>>>>> 726df608
 import json
 import pandas as pd
 
