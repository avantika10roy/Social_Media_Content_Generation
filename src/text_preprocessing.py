--- conflicted
+++ resolved
@@ -106,9 +106,6 @@
         except Exception as e:
             preprocessor_logger.error(f"Error while saving to CSV: {e}", exc_info=True)
             raise Exception(f"Error while saving to CSV: {e}")
-<<<<<<< HEAD
-
-=======
         
         
->>>>>>> 98e8a070
+
