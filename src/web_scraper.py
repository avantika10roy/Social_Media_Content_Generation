## ----- DONE BY PRIYAM PAL AND SUBHAS MUKHERJEE -----

# DEPENDENCIES
import re
import os
import time
import emoji
import requests
import pandas as pd
from bs4 import BeautifulSoup
from config import LINKEDIN_POST_DATA_PATH
from config import LINKEDIN_LOGIN_PAGE_LINK
from config import LINKEDIN_IMAGE_DATA_PATH
from config import LINKEDIN_POST_DATA_FILENAME
<<<<<<< HEAD

from .logger import LoggerSetup

=======
from .logger import LoggerSetup
>>>>>>> feae241f
from selenium import webdriver
from selenium.webdriver.common.by import By
from selenium.webdriver.common.keys import Keys
from selenium.webdriver.chrome.service import Service
from selenium.webdriver.chrome.options import Options
from selenium.webdriver.support.ui import WebDriverWait
from selenium.webdriver.support import expected_conditions as EC

# LOGGING SETUP
scraper_logger = LoggerSetup(logger_name = "web_scraper.py", log_filename_prefix = "linkedin").get_logger()

class SocialMediaScraper:
    """
    A class to handle social media scraping operations.
    
    This class provides functionality for scraping various social media platforms,
    with initial implementation focusing on LinkedIn.
    
    Attributes:
    -----------
        username (str)     : The username for social media login
        password (str)     : The password for social media login
        profile_url (str)  : The URL to scrape
        driver             : Selenium WebDriver instance
        wait               : WebDriverWait instance
    """
    
    def __init__(self, username: str, password: str, profile_url: str):
        """
        Initialize the SocialMediaScraper with login credentials and target URL.
        
        Arguments:
        ----------
            username (str)    : Username for social media login
            password (str)    : Password for social media login
            profile_url (str) : URL to scrape
        """
        
        try:
            self.username    = username
            self.password    = password
            self.profile_url = profile_url
            self.driver      = None
            self.wait        = None
            
            scraper_logger.info("LinkedIn Scraper Class Initiated")
            
        except Exception as e:
            scraper_logger.error(f"An Error Occured: {repr(e)}")

    def setup_driver(self, chromedriver_path: str) -> None: 
        """
        Set up and configure the Chrome WebDriver for scraping.
        
        Arguments:
        ----------
            chromedriver_path (str) : Path to the ChromeDriver executable
            
        Returns:
        --------
            None
            
        Raises:
        -------
            WebDriverException      : If ChromeDriver initialization fails
        """
        
        try:
            chrome_options  = Options()
            chrome_options.add_argument("--start-maximized")
            chrome_options.add_argument("--disable-notifications")
        
            service         = Service(chromedriver_path)
            self.driver     = webdriver.Chrome(service = service, 
                                               options = chrome_options)
        
            self.wait       = WebDriverWait(self.driver, 10)
            
            scraper_logger.info("WebDriver Initialized")
            
        except Exception as e:
            scraper_logger.error(f"An Error Occured: {repr(e)}")

    
    def linkedin_scraper(self) -> pd.DataFrame:
        """
        Main function to handle LinkedIn scraping operations.
        
        Returns:
        --------
            pd.DataFrame : DataFrame containing scraped posts with columns for
                         heading, content, hashtags, and emojis
                         
        Raises:
        --------
            Exception    : If scraping or login fails
        """
        try:
            self._linkedin_login()
            posts_data        = self._scrape_linkedin_posts()
            
            if posts_data:
                df            = pd.DataFrame(posts_data)
                df            = df.drop_duplicates()

                output_dir    = LINKEDIN_POST_DATA_PATH
                os.makedirs(output_dir, 
                            exist_ok = True)

                output_file   = os.path.join(output_dir, LINKEDIN_POST_DATA_FILENAME)
                df.to_json(output_file, 
                           orient       = 'records', 
                           force_ascii  = False, 
                           indent       = 4
                           )

                scraper_logger.info("Scraping complete. Data saved to post_data.csv")
                scraper_logger.info(f"Total posts scraped: {len(df)}")
                return df
            else:
                scraper_logger.info("No posts found. Please check the selectors and scroll logic.")
                return pd.DataFrame()
            
        except Exception as e:
            scraper_logger.error(f"An Error Occured: {repr(e)}")
                
        finally:
            if self.driver:
                self.driver.quit()


    def _linkedin_login(self) -> None:
        """
        Handle LinkedIn login process.
        
        Returns:
        ---------
            None
            
        Raises:
        --------
            TimeoutException : If login elements are not found
        """
        
        try:
            self.driver.get(LINKEDIN_LOGIN_PAGE_LINK)
            self.wait.until(EC.presence_of_element_located((By.ID, "username")))
        
            email_field    = self.driver.find_element(By.ID, "username")
            password_field = self.driver.find_element(By.ID, "password")
        
            email_field.send_keys(self.username)
            password_field.send_keys(self.password)
            password_field.send_keys(Keys.RETURN)
        
            self.wait.until(EC.presence_of_element_located((By.CLASS_NAME, "feed-shared-update-v2")))
            
            scraper_logger.info("Login Successful")
            
        except Exception as e:
            scraper_logger.error(f"An Error Occured: {repr(e)}")

    def _scroll_down(self) -> None:
        
        """
        Scroll down the page to load more posts.
        
        Returns:
        --------
            None
        """
        last_height     = self.driver.execute_script("return document.body.scrollHeight")
        
        posts_count     = len(self.driver.find_elements(By.CLASS_NAME, 
                                                        "feed-shared-update-v2"
                                                        )
                              )
        
        previous_count  = 0
        no_change_count = 0
        
        while True:
            self.driver.execute_script("window.scrollTo(0, document.body.scrollHeight);")
            time.sleep(1.5)
            
            try:
                self.wait.until(lambda driver: len(driver.find_elements(By.CLASS_NAME, 
                                                                        "feed-shared-update-v2"
                                                                        )
                                                   ) > posts_count
                                )
            
            except:
                if posts_count == previous_count:
                    no_change_count += 1
                else:
                    no_change_count  = 0
                    
                if no_change_count  >= 3:
                    break
            
            previous_count           = posts_count
            posts_count              = len(self.driver.find_elements(By.CLASS_NAME, 
                                                                     "feed-shared-update-v2"
                                                                     )
                                           )
            
            new_height               = self.driver.execute_script("return document.body.scrollHeight")
            
            if new_height == last_height:
                break
            last_height              = new_height

    @staticmethod
    def _extract_hashtags(text: str) -> list:
        
        """
        Extract hashtags from text content.
        
        Arguments:
        ----------
            text (str) : Text to extract hashtags from
            
        Returns:
        --------
            list       : List of unique hashtags found in the text
        """
        
        try:
            hashtags          = re.findall(r'(?:hashtag)?#\w+', text)
            cleaned_hashtags  = list(set
                                     (
                                         [
                                             tag.replace('hashtag#', 
                                                         '#'
                                                         ) 
                                             for tag in hashtags
                                             ]
                                         )
                                     )
            
            scraper_logger.info("Hastags Extracted")
            
            return cleaned_hashtags
        
        except Exception as e:
            scraper_logger.error(f"Error extracting Hastags: {repr(e)}")

    @staticmethod
    def _clean_text(text: str) -> str:
        """
        Clean text by removing hashtags and formatting.
        
        Arguments:
        ----------
            text (str) : Text to clean
            
        Returns:
        --------
            str        : Cleaned text
        """
        try:
            text         = re.sub(r'hashtag#\w+', '', text) 
            text         = re.sub(r'#\w+', '', text) 

            text         = emoji.replace_emoji(text, '')

            text         = re.sub(r'\.{3,}', '.', text)

            cleaned_text = ' '.join(text.split()).strip()

            scraper_logger.info("Text Cleaned")
            
            return cleaned_text

        except Exception as e:
            scraper_logger.error(f"Error cleaning text: {repr(e)}")
            return text 


    @staticmethod
    def _split_at_first_delimiter(text: str) -> tuple:
        """
        Split text into heading and content at first delimiter.
        
        Arguments:
        ----------
            text (str)  : Text to split
            
        Returns:
        ---------
            tuple       : (heading, content) pair
        """
        try:
        
            match            = re.search(r'[.!?]', text)
        
            if match:
                split_index  = match.start() + 1
                heading      = text[:split_index].strip()
                content      = text[split_index:].strip()
                content      = re.sub(r'^[.!?\s]+', '', content)
                scraper_logger.info("Text Splitted into Heading and Content")
                return heading, content
        
            else:
                scraper_logger.warning("No Text Splitted into Heading and Content")
                return text.strip(), ""
            
        except Exception as e:
            scraper_logger.error(f"An Error Occured: {repr(e)}")

    @staticmethod
    def _extract_emojis(text: str) -> tuple:
        """
        Extracts emojis from a string and returns cleaned text and emojis.
        
        Arguments:
        ----------
            text (str) : Text to extract emojis from
            
        Returns:
        --------
            tuple      : (cleaned_text, emojis) pair
        """
        try:
            emojis = [e['emoji'] for e in emoji.emoji_list(text)]
            scraper_logger.info("Emoji Extracted")
            return list(set(emojis))
        
        except Exception as e:
            scraper_logger.error(f"Error extracting emojis: {repr(e)}")
            return []
    
    @staticmethod
    def create_image_folder():
        """
        Function to Create Image Folder
        
        Arguments:
        ----------
            None
            
        Returns:
        --------
            None
        """
        
        folder_path   = LINKEDIN_IMAGE_DATA_PATH
        if not os.path.exists(folder_path):
            os.makedirs(folder_path)

    @staticmethod
    def is_valid_image(img_element):
        """
        Checks whether an image element contains a valid image source.
        
        Arguments:
        -----------
            img_element (dict): A dictionary representing an HTML image element 
                                (e.g., BeautifulSoup tag or a similar structure).

        Returns:
        --------
            bool              : True if the image source is considered valid, False otherwise.
        """
        
        try:
            
            src                = img_element.get('src', '').lower()
            invalid_indicators = ['logo', 
                                  'profile', 
                                  'company', 
                                  'brand', 
                                  'avatar', 
                                  '8fz8rainn3wh49ad6ef9gotj1'
                                  ]
            
            scraper_logger.info("Image is Valid")
        
            return not any(indicator in src for indicator in invalid_indicators)
        
        except Exception as e:
            scraper_logger.error(f"Error Occured capturing image: {repr(e)}")
    
    def download_image(self, image_url, post_id):
        """
        Downloads an image from the given URL and saves it locally with a filename 
        that includes the post ID.

        Arguments:
        ----------
            image_url (str): The URL of the image to be downloaded.
            post_id (str): The unique identifier for the post associated with the image.

        Returns:
        --------
            str: The local file path of the downloaded image if successful.
            None: If the download fails or an error occurs.

        Logs:
        -----
            - Info: Logs the successful download of an image.
            - Warning: Logs a failure if the image cannot be downloaded.
            - Error: Logs any exceptions encountered during the download process.
        """     
        try:
            response       = requests.get(image_url, stream=True)
            
            if response.status_code == 200:
                image_name = f"{post_id}_{image_url.split('/')[-1].split('?')[0]}.png"
                image_path = os.path.join(LINKEDIN_IMAGE_DATA_PATH, image_name)
                
                with open(image_path, 'wb') as file:
                
                    for chunk in response.iter_content(1024):
                        file.write(chunk)
                
                scraper_logger.info(f"Downloaded: {image_name}")
                
                return image_path
            
            else:
                scraper_logger.warning(f"Failed to download image from {image_url}")
            
                return None
        except Exception as e:
            
            scraper_logger.error(f"Error downloading image: {e}")
            
            return None

    def _scrape_linkedin_posts(self) -> list:
        """
        Scrape LinkedIn posts and extract relevant information while preventing duplicates.
    
        Returns:
        ---------
            list  : List of dictionaries containing unique post data
        """
        
        try:
            
            self.driver.get(self.profile_url)
            self.wait.until(EC.presence_of_element_located((By.CLASS_NAME, "feed-shared-update-v2")))
            self._scroll_down()

            page_source               = self.driver.page_source
            soup                      = BeautifulSoup(page_source, 'html.parser')
            posts                     = soup.find_all('div', {'class': ['feed-shared-update-v2', 'update-components-text']})
    
            seen_contents             = set()
            scraped_data              = list()

            self.create_image_folder()

            for post_id, post in enumerate(posts, start = 1):
                try:
                    content_element   = post.find('span', {'class': 'break-words'})
                    if not content_element:
                        continue
            
                    full_text          = content_element.get_text(strip=True)
            
                    content_identifier = full_text[:100].strip() 
            
                    if content_identifier in seen_contents:
                        continue
            
                    seen_contents.add(content_identifier)
            
                    hashtags           = self._extract_hashtags(full_text)
                    cleaned_text       = self._clean_text(full_text)
                    emojis             = self._extract_emojis(full_text)
                    heading, content   = self._split_at_first_delimiter(cleaned_text)

                    if not heading.strip():
                        continue

                    image_elements     = post.find_all('img', {'class': 'ivm-view-attr__img--centered'})
                    valid_images       = [img for img in image_elements if self.is_valid_image(img)]
                    image_urls         = list(set([img['src'] for img in valid_images if img.get('src')]))
                    image_paths        = [self.download_image(url, post_id) for url in image_urls if url]

                    post_data          = {"Post_Heading": heading,
                                          "Post_Content": content if content else "No content",
                                          "Hashtags": ', '.join(hashtags) if hashtags else "No hashtags",
                                          "Emojis": ', '.join(emojis) if emojis else "No emojis",
                                          "Image URLs": ', '.join(image_urls),
                                          "Image Paths": ', '.join(filter(None, image_paths))
                                          }

                    full_post_content   = f"{heading} {content}".lower()
                    is_duplicate        = False
            
                    for existing_post in scraped_data:
                        existing_content = f"{existing_post['Post_Heading']} {existing_post['Post_Content']}".lower()
                        
                        if (full_post_content in existing_content) or (existing_content in full_post_content):
                            is_duplicate = True
                            break

                    if not is_duplicate:
                        scraped_data.append(post_data)

                except Exception as e:
                    scraper_logger.error(f"Error extracting post: {e}")
                    continue

            scraper_logger.info(f"Total unique posts found: {len(scraped_data)}")
            return scraped_data
        
        except Exception as e:
            scraper_logger.error(f"Error Occured in Scraping: {str(e)}")<|MERGE_RESOLUTION|>--- conflicted
+++ resolved
@@ -12,13 +12,7 @@
 from config import LINKEDIN_LOGIN_PAGE_LINK
 from config import LINKEDIN_IMAGE_DATA_PATH
 from config import LINKEDIN_POST_DATA_FILENAME
-<<<<<<< HEAD
-
 from .logger import LoggerSetup
-
-=======
-from .logger import LoggerSetup
->>>>>>> feae241f
 from selenium import webdriver
 from selenium.webdriver.common.by import By
 from selenium.webdriver.common.keys import Keys
