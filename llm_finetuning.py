# ---------- Done By Manu Bhaskar & Arnab Chatterjee -------------

# ---------- Dependencies ------------
import os 
import json
import torch
from datasets import Dataset
from config.config import Config
from transformers import set_seed
from src.utils.logger import LoggerSetup
from src.utils.set_seed import set_global_seed
from sklearn.model_selection import train_test_split
from src.model_finetuners.llm_fine_tuner import LLMFineTuner
from transformers import AutoTokenizer, AutoModelForCausalLM
from src.prompts.prompts import llm_finetuning_prep

finetune_logger = LoggerSetup(logger_name="llm_fine_tuner.py", log_filename_prefix="llm_fine_tuner").get_logger()
finetune_logger.info("Logger Successfully Initialized")



def llm_fine_tune_main(logger:LoggerSetup) -> None:
    """
    Main function to run the fine tuner of llm.
    
    """
    set_global_seed(logger=logger, seed=42)
    try:
        model_path         = 'src/base_models/mistral7b/model'
        tokenizer_path     = 'src/base_models/mistral7b/tokenizer'

        if (not os.path.isdir(model_path)) or (not os.path.isdir(tokenizer_path)):
            model = AutoModelForCausalLM.from_pretrained('mistralai/Mistral-7B-Instruct-v0.3', device_map='cpu')
            tokenizer = AutoTokenizer.from_pretrained('mistralai/Mistral-7B-Instruct-v0.3')

            model.save_pretrained(model_path)
            tokenizer.save_pretrained(tokenizer_path)
        # No need to write this part since model will be initialized in llm_fine_tuner.py if saved in path 
        else:
            model = AutoModelForCausalLM.from_pretrained(model_path, device_map='cpu')
            tokenizer = AutoTokenizer.from_pretrained(tokenizer_path)

        with open(Config.MIXED_CURATED_DATA_PATH, "r", encoding="utf-8") as file:
            data = json.load(file)

        # Data Preparation
        for item in data:
            item.pop('image_paths',None)

        data_list = [llm_finetuning_prep(item) for item in data]


        data = Dataset.from_dict({'texts':data_list})
        
        def tokenize_function(examples):
            tokenizer.pad_token = tokenizer.eos_token
            inputs = tokenizer(examples["texts"], padding="max_length", truncation=True, return_tensors='pt', max_length=128)
            inputs["labels"] = inputs["input_ids"].clone().detach() # Add labels for causal LM training
            return inputs
        
        tokenized_dataset = data.map(tokenize_function, batched=True)
        split_dataset = tokenized_dataset.train_test_split(test_size=0.2)


        fine_tuner = LLMFineTuner(model_path=model_path,
                                  tokenizer_path=tokenizer_path,
                                  dataset=split_dataset,
                                  finetune_logger=finetune_logger)
        
        training_args = {
<<<<<<< HEAD
            'output_dir' : 'results/llm_results/fine_tuning_results_v1',
            'learning_rate': 2e-7,
=======
            'output_dir' : 'results/llm_results/mistral_fine_tuning_results_v2',
            'learning_rate': 5e-5,
>>>>>>> 50db7c54
            'warmup_steps' : 100,
            'logging_first_step':True,
            'logging_steps':5,
            'per_device_train_batch_size' : 2,
            'per_device_eval_batch_size' :2,
            'gradient_accumulation_steps':8,
<<<<<<< HEAD
            'num_train_epochs':5,
=======
            'num_train_epochs':10,
            'logging_dir' : 'logs/llm_finetune_logs/mistralv1',
>>>>>>> 50db7c54
            'weight_decay':0.01,
            'bf16':False,
            'fp16':False,
            'eval_strategy':"epoch",
            'use_cpu':True
        }

        lora_args = {
            'r' : 4,
            'lora_alpha' : 8,
            'target_modules' : ["q_proj", "k_proj", "v_proj", "o_proj", "gate_proj", "up_proj", "down_proj"], 
            'bias' :"none",
            'lora_dropout':0.05,
            'task_type' : "CAUSAL_LM"
        }

        fine_tuner.define_lora_config(**lora_args)
        fine_tuner.define_training_args(**training_args)
        fine_tuner.use_mps()
        fine_tuner.define_trainer()
        model = fine_tuner.start_fine_tuning()

    except Exception as MainError:
        finetune_logger.error(repr(MainError), exc_info=True)
    pass

if __name__ == '__main__':
    finetune_logger.info("Test Run")
    llm_fine_tune_main(logger=finetune_logger)
    finetune_logger.info("Test Run Successfully")<|MERGE_RESOLUTION|>--- conflicted
+++ resolved
@@ -35,7 +35,6 @@
 
             model.save_pretrained(model_path)
             tokenizer.save_pretrained(tokenizer_path)
-        # No need to write this part since model will be initialized in llm_fine_tuner.py if saved in path 
         else:
             model = AutoModelForCausalLM.from_pretrained(model_path, device_map='cpu')
             tokenizer = AutoTokenizer.from_pretrained(tokenizer_path)
@@ -68,25 +67,16 @@
                                   finetune_logger=finetune_logger)
         
         training_args = {
-<<<<<<< HEAD
-            'output_dir' : 'results/llm_results/fine_tuning_results_v1',
-            'learning_rate': 2e-7,
-=======
             'output_dir' : 'results/llm_results/mistral_fine_tuning_results_v2',
             'learning_rate': 5e-5,
->>>>>>> 50db7c54
             'warmup_steps' : 100,
             'logging_first_step':True,
             'logging_steps':5,
             'per_device_train_batch_size' : 2,
             'per_device_eval_batch_size' :2,
             'gradient_accumulation_steps':8,
-<<<<<<< HEAD
-            'num_train_epochs':5,
-=======
             'num_train_epochs':10,
             'logging_dir' : 'logs/llm_finetune_logs/mistralv1',
->>>>>>> 50db7c54
             'weight_decay':0.01,
             'bf16':False,
             'fp16':False,
